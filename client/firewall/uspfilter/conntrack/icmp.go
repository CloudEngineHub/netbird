--- conflicted
+++ resolved
@@ -1,13 +1,9 @@
 package conntrack
 
 import (
-<<<<<<< HEAD
+	"context"
 	"fmt"
 	"net/netip"
-=======
-	"context"
-	"net"
->>>>>>> cd9eff53
 	"sync"
 	"time"
 
@@ -51,12 +47,7 @@
 	cleanupTicker *time.Ticker
 	tickerCancel  context.CancelFunc
 	mutex         sync.RWMutex
-<<<<<<< HEAD
-	done          chan struct{}
 	flowLogger    nftypes.FlowLogger
-=======
-	ipPool        *PreallocatedIPs
->>>>>>> cd9eff53
 }
 
 // NewICMPTracker creates a new ICMP connection tracker
@@ -72,13 +63,8 @@
 		connections:   make(map[ICMPConnKey]*ICMPConnTrack),
 		timeout:       timeout,
 		cleanupTicker: time.NewTicker(ICMPCleanupInterval),
-<<<<<<< HEAD
-		done:          make(chan struct{}),
+		tickerCancel:  cancel,
 		flowLogger:    flowLogger,
-=======
-		tickerCancel:  cancel,
-		ipPool:        NewPreallocatedIPs(),
->>>>>>> cd9eff53
 	}
 
 	go tracker.cleanupRoutine(ctx)
