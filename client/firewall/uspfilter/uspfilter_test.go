package uspfilter

import (
	"fmt"
	"net"
	"sync"
	"testing"
	"time"

	"github.com/google/gopacket"
	"github.com/google/gopacket/layers"
	"github.com/sirupsen/logrus"
	"github.com/stretchr/testify/require"
	wgdevice "golang.zx2c4.com/wireguard/device"

	fw "github.com/netbirdio/netbird/client/firewall/manager"
	"github.com/netbirdio/netbird/client/firewall/uspfilter/conntrack"
	"github.com/netbirdio/netbird/client/firewall/uspfilter/log"
	"github.com/netbirdio/netbird/client/iface"
	"github.com/netbirdio/netbird/client/iface/device"
)

var logger = log.NewFromLogrus(logrus.StandardLogger())

type IFaceMock struct {
	SetFilterFunc   func(device.PacketFilter) error
	AddressFunc     func() iface.WGAddress
	GetWGDeviceFunc func() *wgdevice.Device
	GetDeviceFunc   func() *device.FilteredDevice
}

func (i *IFaceMock) GetWGDevice() *wgdevice.Device {
	if i.GetWGDeviceFunc == nil {
		return nil
	}
	return i.GetWGDeviceFunc()
}

func (i *IFaceMock) GetDevice() *device.FilteredDevice {
	if i.GetDeviceFunc == nil {
		return nil
	}
	return i.GetDeviceFunc()
}

func (i *IFaceMock) SetFilter(iface device.PacketFilter) error {
	if i.SetFilterFunc == nil {
		return fmt.Errorf("not implemented")
	}
	return i.SetFilterFunc(iface)
}

func (i *IFaceMock) Address() iface.WGAddress {
	if i.AddressFunc == nil {
		return iface.WGAddress{}
	}
	return i.AddressFunc()
}

func TestManagerCreate(t *testing.T) {
	ifaceMock := &IFaceMock{
		SetFilterFunc: func(device.PacketFilter) error { return nil },
	}

	m, err := Create(ifaceMock, false)
	if err != nil {
		t.Errorf("failed to create Manager: %v", err)
		return
	}

	if m == nil {
		t.Error("Manager is nil")
	}
}

func TestManagerAddPeerFiltering(t *testing.T) {
	isSetFilterCalled := false
	ifaceMock := &IFaceMock{
		SetFilterFunc: func(device.PacketFilter) error {
			isSetFilterCalled = true
			return nil
		},
	}

	m, err := Create(ifaceMock, false)
	if err != nil {
		t.Errorf("failed to create Manager: %v", err)
		return
	}

	ip := net.ParseIP("192.168.1.1")
	proto := fw.ProtocolTCP
	port := &fw.Port{Values: []int{80}}
	action := fw.ActionDrop
	comment := "Test rule"

	rule, err := m.AddPeerFiltering(ip, proto, nil, port, action, "", comment)
	if err != nil {
		t.Errorf("failed to add filtering: %v", err)
		return
	}

	if rule == nil {
		t.Error("Rule is nil")
		return
	}

	if !isSetFilterCalled {
		t.Error("SetFilter was not called")
		return
	}
}

func TestManagerDeleteRule(t *testing.T) {
	ifaceMock := &IFaceMock{
		SetFilterFunc: func(device.PacketFilter) error { return nil },
	}

	m, err := Create(ifaceMock, false)
	if err != nil {
		t.Errorf("failed to create Manager: %v", err)
		return
	}

	ip := net.ParseIP("192.168.1.1")
	proto := fw.ProtocolTCP
	port := &fw.Port{Values: []int{80}}
	action := fw.ActionDrop
	comment := "Test rule 2"

	rule2, err := m.AddPeerFiltering(ip, proto, nil, port, action, "", comment)
	if err != nil {
		t.Errorf("failed to add filtering: %v", err)
		return
	}

	for _, r := range rule2 {
		if _, ok := m.incomingRules[ip.String()][r.GetRuleID()]; !ok {
			t.Errorf("rule2 is not in the incomingRules")
		}
	}

	for _, r := range rule2 {
		err = m.DeletePeerRule(r)
		if err != nil {
			t.Errorf("failed to delete rule: %v", err)
			return
		}
	}

	for _, r := range rule2 {
		if _, ok := m.incomingRules[ip.String()][r.GetRuleID()]; ok {
			t.Errorf("rule2 is not in the incomingRules")
		}
	}
}

func TestAddUDPPacketHook(t *testing.T) {
	tests := []struct {
		name       string
		in         bool
		expDir     fw.RuleDirection
		ip         net.IP
		dPort      uint16
		hook       func([]byte) bool
		expectedID string
	}{
		{
			name:   "Test Outgoing UDP Packet Hook",
			in:     false,
			expDir: fw.RuleDirectionOUT,
			ip:     net.IPv4(10, 168, 0, 1),
			dPort:  8000,
			hook:   func([]byte) bool { return true },
		},
		{
			name:   "Test Incoming UDP Packet Hook",
			in:     true,
			expDir: fw.RuleDirectionIN,
			ip:     net.IPv6loopback,
			dPort:  9000,
			hook:   func([]byte) bool { return false },
		},
	}

	for _, tt := range tests {
		t.Run(tt.name, func(t *testing.T) {
			manager, err := Create(&IFaceMock{
				SetFilterFunc: func(device.PacketFilter) error { return nil },
			}, false)
			require.NoError(t, err)

			manager.AddUDPPacketHook(tt.in, tt.ip, tt.dPort, tt.hook)

			var addedRule PeerRule
			if tt.in {
				if len(manager.incomingRules[tt.ip.String()]) != 1 {
					t.Errorf("expected 1 incoming rule, got %d", len(manager.incomingRules))
					return
				}
				for _, rule := range manager.incomingRules[tt.ip.String()] {
					addedRule = rule
				}
			} else {
				if len(manager.outgoingRules) != 1 {
					t.Errorf("expected 1 outgoing rule, got %d", len(manager.outgoingRules))
					return
				}
				for _, rule := range manager.outgoingRules[tt.ip.String()] {
					addedRule = rule
				}
			}

			if !tt.ip.Equal(addedRule.ip) {
				t.Errorf("expected ip %s, got %s", tt.ip, addedRule.ip)
				return
			}
			if tt.dPort != addedRule.dPort {
				t.Errorf("expected dPort %d, got %d", tt.dPort, addedRule.dPort)
				return
			}
			if layers.LayerTypeUDP != addedRule.protoLayer {
				t.Errorf("expected protoLayer %s, got %s", layers.LayerTypeUDP, addedRule.protoLayer)
				return
			}
			if addedRule.udpHook == nil {
				t.Errorf("expected udpHook to be set")
				return
			}
		})
	}
}

func TestManagerReset(t *testing.T) {
	ifaceMock := &IFaceMock{
		SetFilterFunc: func(device.PacketFilter) error { return nil },
	}

	m, err := Create(ifaceMock, false)
	if err != nil {
		t.Errorf("failed to create Manager: %v", err)
		return
	}

	ip := net.ParseIP("192.168.1.1")
	proto := fw.ProtocolTCP
	port := &fw.Port{Values: []int{80}}
	action := fw.ActionDrop
	comment := "Test rule"

	_, err = m.AddPeerFiltering(ip, proto, nil, port, action, "", comment)
	if err != nil {
		t.Errorf("failed to add filtering: %v", err)
		return
	}

	err = m.Reset(nil)
	if err != nil {
		t.Errorf("failed to reset Manager: %v", err)
		return
	}

	if len(m.outgoingRules) != 0 || len(m.incomingRules) != 0 {
		t.Errorf("rules is not empty")
	}
}

func TestNotMatchByIP(t *testing.T) {
	ifaceMock := &IFaceMock{
		SetFilterFunc: func(device.PacketFilter) error { return nil },
		AddressFunc: func() iface.WGAddress {
			return iface.WGAddress{
				IP: net.ParseIP("100.10.0.100"),
				Network: &net.IPNet{
					IP:   net.ParseIP("100.10.0.0"),
					Mask: net.CIDRMask(16, 32),
				},
			}
		},
	}

	m, err := Create(ifaceMock, false)
	if err != nil {
		t.Errorf("failed to create Manager: %v", err)
		return
	}
	m.wgNetwork = &net.IPNet{
		IP:   net.ParseIP("100.10.0.0"),
		Mask: net.CIDRMask(16, 32),
	}

	ip := net.ParseIP("0.0.0.0")
	proto := fw.ProtocolUDP
<<<<<<< HEAD
	direction := fw.RuleDirectionIN
=======
>>>>>>> 5a82477d
	action := fw.ActionAccept
	comment := "Test rule"

	_, err = m.AddPeerFiltering(ip, proto, nil, nil, action, "", comment)
	if err != nil {
		t.Errorf("failed to add filtering: %v", err)
		return
	}

	ipv4 := &layers.IPv4{
		TTL:      64,
		Version:  4,
		SrcIP:    net.ParseIP("100.10.0.1"),
		DstIP:    net.ParseIP("100.10.0.100"),
		Protocol: layers.IPProtocolUDP,
	}
	udp := &layers.UDP{
		SrcPort: 51334,
		DstPort: 53,
	}

	if err := udp.SetNetworkLayerForChecksum(ipv4); err != nil {
		t.Errorf("failed to set network layer for checksum: %v", err)
		return
	}
	payload := gopacket.Payload("test")

	buf := gopacket.NewSerializeBuffer()
	opts := gopacket.SerializeOptions{
		ComputeChecksums: true,
		FixLengths:       true,
	}
	if err = gopacket.SerializeLayers(buf, opts, ipv4, udp, payload); err != nil {
		t.Errorf("failed to serialize packet: %v", err)
		return
	}

<<<<<<< HEAD
	if m.dropFilter(buf.Bytes()) {
=======
	if m.dropFilter(buf.Bytes(), m.incomingRules) {
>>>>>>> 5a82477d
		t.Errorf("expected packet to be accepted")
		return
	}

	if err = m.Reset(nil); err != nil {
		t.Errorf("failed to reset Manager: %v", err)
		return
	}
}

// TestRemovePacketHook tests the functionality of the RemovePacketHook method
func TestRemovePacketHook(t *testing.T) {
	// creating mock iface
	iface := &IFaceMock{
		SetFilterFunc: func(device.PacketFilter) error { return nil },
	}

	// creating manager instance
	manager, err := Create(iface, false)
	if err != nil {
		t.Fatalf("Failed to create Manager: %s", err)
	}
	defer func() {
		require.NoError(t, manager.Reset(nil))
	}()

	// Add a UDP packet hook
	hookFunc := func(data []byte) bool { return true }
	hookID := manager.AddUDPPacketHook(false, net.IPv4(192, 168, 0, 1), 8080, hookFunc)

	// Assert the hook is added by finding it in the manager's outgoing rules
	found := false
	for _, arr := range manager.outgoingRules {
		for _, rule := range arr {
			if rule.id == hookID {
				found = true
				break
			}
		}
	}

	if !found {
		t.Fatalf("The hook was not added properly.")
	}

	// Now remove the packet hook
	err = manager.RemovePacketHook(hookID)
	if err != nil {
		t.Fatalf("Failed to remove hook: %s", err)
	}

	// Assert the hook is removed by checking it in the manager's outgoing rules
	for _, arr := range manager.outgoingRules {
		for _, rule := range arr {
			if rule.id == hookID {
				t.Fatalf("The hook was not removed properly.")
			}
		}
	}
}

func TestProcessOutgoingHooks(t *testing.T) {
	manager, err := Create(&IFaceMock{
		SetFilterFunc: func(device.PacketFilter) error { return nil },
	}, false)
	require.NoError(t, err)

	manager.wgNetwork = &net.IPNet{
		IP:   net.ParseIP("100.10.0.0"),
		Mask: net.CIDRMask(16, 32),
	}
	manager.udpTracker.Close()
	manager.udpTracker = conntrack.NewUDPTracker(100*time.Millisecond, logger)
	defer func() {
		require.NoError(t, manager.Reset(nil))
	}()

	manager.decoders = sync.Pool{
		New: func() any {
			d := &decoder{
				decoded: []gopacket.LayerType{},
			}
			d.parser = gopacket.NewDecodingLayerParser(
				layers.LayerTypeIPv4,
				&d.eth, &d.ip4, &d.ip6, &d.icmp4, &d.icmp6, &d.tcp, &d.udp,
			)
			d.parser.IgnoreUnsupported = true
			return d
		},
	}

	hookCalled := false
	hookID := manager.AddUDPPacketHook(
		false,
		net.ParseIP("100.10.0.100"),
		53,
		func([]byte) bool {
			hookCalled = true
			return true
		},
	)
	require.NotEmpty(t, hookID)

	// Create test UDP packet
	ipv4 := &layers.IPv4{
		TTL:      64,
		Version:  4,
		SrcIP:    net.ParseIP("100.10.0.1"),
		DstIP:    net.ParseIP("100.10.0.100"),
		Protocol: layers.IPProtocolUDP,
	}
	udp := &layers.UDP{
		SrcPort: 51334,
		DstPort: 53,
	}

	err = udp.SetNetworkLayerForChecksum(ipv4)
	require.NoError(t, err)
	payload := gopacket.Payload("test")

	buf := gopacket.NewSerializeBuffer()
	opts := gopacket.SerializeOptions{
		ComputeChecksums: true,
		FixLengths:       true,
	}
	err = gopacket.SerializeLayers(buf, opts, ipv4, udp, payload)
	require.NoError(t, err)

	// Test hook gets called
	result := manager.processOutgoingHooks(buf.Bytes())
	require.True(t, result)
	require.True(t, hookCalled)

	// Test non-UDP packet is ignored
	ipv4.Protocol = layers.IPProtocolTCP
	buf = gopacket.NewSerializeBuffer()
	err = gopacket.SerializeLayers(buf, opts, ipv4)
	require.NoError(t, err)

	result = manager.processOutgoingHooks(buf.Bytes())
	require.False(t, result)
}

func TestUSPFilterCreatePerformance(t *testing.T) {
	for _, testMax := range []int{10, 20, 30, 40, 50, 60, 70, 80, 90, 100, 200, 300, 400, 500, 600, 700, 800, 900, 1000} {
		t.Run(fmt.Sprintf("Testing %d rules", testMax), func(t *testing.T) {
			// just check on the local interface
			ifaceMock := &IFaceMock{
				SetFilterFunc: func(device.PacketFilter) error { return nil },
			}
			manager, err := Create(ifaceMock, false)
			require.NoError(t, err)
			time.Sleep(time.Second)

			defer func() {
				if err := manager.Reset(nil); err != nil {
					t.Errorf("clear the manager state: %v", err)
				}
				time.Sleep(time.Second)
			}()

			ip := net.ParseIP("10.20.0.100")
			start := time.Now()
			for i := 0; i < testMax; i++ {
				port := &fw.Port{Values: []int{1000 + i}}
				_, err = manager.AddPeerFiltering(ip, "tcp", nil, port, fw.ActionAccept, "", "accept HTTP traffic")

				require.NoError(t, err, "failed to add rule")
			}
			t.Logf("execution avg per rule: %s", time.Since(start)/time.Duration(testMax))
		})
	}
}

func TestStatefulFirewall_UDPTracking(t *testing.T) {
	manager, err := Create(&IFaceMock{
		SetFilterFunc: func(device.PacketFilter) error { return nil },
	}, false)
	require.NoError(t, err)

	manager.wgNetwork = &net.IPNet{
		IP:   net.ParseIP("100.10.0.0"),
		Mask: net.CIDRMask(16, 32),
	}

	manager.udpTracker.Close() // Close the existing tracker
	manager.udpTracker = conntrack.NewUDPTracker(200*time.Millisecond, logger)
	manager.decoders = sync.Pool{
		New: func() any {
			d := &decoder{
				decoded: []gopacket.LayerType{},
			}
			d.parser = gopacket.NewDecodingLayerParser(
				layers.LayerTypeIPv4,
				&d.eth, &d.ip4, &d.ip6, &d.icmp4, &d.icmp6, &d.tcp, &d.udp,
			)
			d.parser.IgnoreUnsupported = true
			return d
		},
	}
	defer func() {
		require.NoError(t, manager.Reset(nil))
	}()

	// Set up packet parameters
	srcIP := net.ParseIP("100.10.0.1")
	dstIP := net.ParseIP("100.10.0.100")
	srcPort := uint16(51334)
	dstPort := uint16(53)

	// Create outbound packet
	outboundIPv4 := &layers.IPv4{
		TTL:      64,
		Version:  4,
		SrcIP:    srcIP,
		DstIP:    dstIP,
		Protocol: layers.IPProtocolUDP,
	}
	outboundUDP := &layers.UDP{
		SrcPort: layers.UDPPort(srcPort),
		DstPort: layers.UDPPort(dstPort),
	}

	err = outboundUDP.SetNetworkLayerForChecksum(outboundIPv4)
	require.NoError(t, err)

	outboundBuf := gopacket.NewSerializeBuffer()
	opts := gopacket.SerializeOptions{
		ComputeChecksums: true,
		FixLengths:       true,
	}

	err = gopacket.SerializeLayers(outboundBuf, opts,
		outboundIPv4,
		outboundUDP,
		gopacket.Payload("test"),
	)
	require.NoError(t, err)

	// Process outbound packet and verify connection tracking
	drop := manager.DropOutgoing(outboundBuf.Bytes())
	require.False(t, drop, "Initial outbound packet should not be dropped")

	// Verify connection was tracked
	conn, exists := manager.udpTracker.GetConnection(srcIP, srcPort, dstIP, dstPort)

	require.True(t, exists, "Connection should be tracked after outbound packet")
	require.True(t, conntrack.ValidateIPs(conntrack.MakeIPAddr(srcIP), conn.SourceIP), "Source IP should match")
	require.True(t, conntrack.ValidateIPs(conntrack.MakeIPAddr(dstIP), conn.DestIP), "Destination IP should match")
	require.Equal(t, srcPort, conn.SourcePort, "Source port should match")
	require.Equal(t, dstPort, conn.DestPort, "Destination port should match")

	// Create valid inbound response packet
	inboundIPv4 := &layers.IPv4{
		TTL:      64,
		Version:  4,
		SrcIP:    dstIP, // Original destination is now source
		DstIP:    srcIP, // Original source is now destination
		Protocol: layers.IPProtocolUDP,
	}
	inboundUDP := &layers.UDP{
		SrcPort: layers.UDPPort(dstPort), // Original destination port is now source
		DstPort: layers.UDPPort(srcPort), // Original source port is now destination
	}

	err = inboundUDP.SetNetworkLayerForChecksum(inboundIPv4)
	require.NoError(t, err)

	inboundBuf := gopacket.NewSerializeBuffer()
	err = gopacket.SerializeLayers(inboundBuf, opts,
		inboundIPv4,
		inboundUDP,
		gopacket.Payload("response"),
	)
	require.NoError(t, err)
	// Test roundtrip response handling over time
	checkPoints := []struct {
		sleep       time.Duration
		shouldAllow bool
		description string
	}{
		{
			sleep:       0,
			shouldAllow: true,
			description: "Immediate response should be allowed",
		},
		{
			sleep:       50 * time.Millisecond,
			shouldAllow: true,
			description: "Response within timeout should be allowed",
		},
		{
			sleep:       100 * time.Millisecond,
			shouldAllow: true,
			description: "Response at half timeout should be allowed",
		},
		{
			// tracker hasn't updated conn for 250ms -> greater than 200ms timeout
			sleep:       250 * time.Millisecond,
			shouldAllow: false,
			description: "Response after timeout should be dropped",
		},
	}

	for _, cp := range checkPoints {
		time.Sleep(cp.sleep)

		drop = manager.dropFilter(inboundBuf.Bytes())
		require.Equal(t, cp.shouldAllow, !drop, cp.description)

		// If the connection should still be valid, verify it exists
		if cp.shouldAllow {
			conn, exists := manager.udpTracker.GetConnection(srcIP, srcPort, dstIP, dstPort)
			require.True(t, exists, "Connection should still exist during valid window")
			require.True(t, time.Since(conn.GetLastSeen()) < manager.udpTracker.Timeout(),
				"LastSeen should be updated for valid responses")
		}
	}

	// Test invalid response packets (while connection is expired)
	invalidCases := []struct {
		name        string
		modifyFunc  func(*layers.IPv4, *layers.UDP)
		description string
	}{
		{
			name: "wrong source IP",
			modifyFunc: func(ip *layers.IPv4, udp *layers.UDP) {
				ip.SrcIP = net.ParseIP("100.10.0.101")
			},
			description: "Response from wrong IP should be dropped",
		},
		{
			name: "wrong destination IP",
			modifyFunc: func(ip *layers.IPv4, udp *layers.UDP) {
				ip.DstIP = net.ParseIP("100.10.0.2")
			},
			description: "Response to wrong IP should be dropped",
		},
		{
			name: "wrong source port",
			modifyFunc: func(ip *layers.IPv4, udp *layers.UDP) {
				udp.SrcPort = 54
			},
			description: "Response from wrong port should be dropped",
		},
		{
			name: "wrong destination port",
			modifyFunc: func(ip *layers.IPv4, udp *layers.UDP) {
				udp.DstPort = 51335
			},
			description: "Response to wrong port should be dropped",
		},
	}

	// Create a new outbound connection for invalid tests
	drop = manager.processOutgoingHooks(outboundBuf.Bytes())
	require.False(t, drop, "Second outbound packet should not be dropped")

	for _, tc := range invalidCases {
		t.Run(tc.name, func(t *testing.T) {
			testIPv4 := *inboundIPv4
			testUDP := *inboundUDP

			tc.modifyFunc(&testIPv4, &testUDP)

			err = testUDP.SetNetworkLayerForChecksum(&testIPv4)
			require.NoError(t, err)

			testBuf := gopacket.NewSerializeBuffer()
			err = gopacket.SerializeLayers(testBuf, opts,
				&testIPv4,
				&testUDP,
				gopacket.Payload("response"),
			)
			require.NoError(t, err)

			// Verify the invalid packet is dropped
			drop = manager.dropFilter(testBuf.Bytes())
			require.True(t, drop, tc.description)
		})
	}
}<|MERGE_RESOLUTION|>--- conflicted
+++ resolved
@@ -291,10 +291,6 @@
 
 	ip := net.ParseIP("0.0.0.0")
 	proto := fw.ProtocolUDP
-<<<<<<< HEAD
-	direction := fw.RuleDirectionIN
-=======
->>>>>>> 5a82477d
 	action := fw.ActionAccept
 	comment := "Test rule"
 
@@ -332,11 +328,7 @@
 		return
 	}
 
-<<<<<<< HEAD
 	if m.dropFilter(buf.Bytes()) {
-=======
-	if m.dropFilter(buf.Bytes(), m.incomingRules) {
->>>>>>> 5a82477d
 		t.Errorf("expected packet to be accepted")
 		return
 	}
