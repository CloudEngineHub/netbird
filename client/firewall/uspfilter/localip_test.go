package uspfilter

import (
	"net"
	"net/netip"
	"testing"

	"github.com/stretchr/testify/require"

	"github.com/netbirdio/netbird/client/iface/wgaddr"
)

func TestLocalIPManager(t *testing.T) {
	tests := []struct {
		name      string
<<<<<<< HEAD
		setupAddr iface.WGAddress
		testIP    netip.Addr
=======
		setupAddr wgaddr.Address
		testIP    net.IP
>>>>>>> cd9eff53
		expected  bool
	}{
		{
			name: "Localhost range",
			setupAddr: wgaddr.Address{
				IP: net.ParseIP("192.168.1.1"),
				Network: &net.IPNet{
					IP:   net.ParseIP("192.168.1.0"),
					Mask: net.CIDRMask(24, 32),
				},
			},
			testIP:   netip.MustParseAddr("127.0.0.2"),
			expected: true,
		},
		{
			name: "Localhost standard address",
			setupAddr: wgaddr.Address{
				IP: net.ParseIP("192.168.1.1"),
				Network: &net.IPNet{
					IP:   net.ParseIP("192.168.1.0"),
					Mask: net.CIDRMask(24, 32),
				},
			},
			testIP:   netip.MustParseAddr("127.0.0.1"),
			expected: true,
		},
		{
			name: "Localhost range edge",
			setupAddr: wgaddr.Address{
				IP: net.ParseIP("192.168.1.1"),
				Network: &net.IPNet{
					IP:   net.ParseIP("192.168.1.0"),
					Mask: net.CIDRMask(24, 32),
				},
			},
			testIP:   netip.MustParseAddr("127.255.255.255"),
			expected: true,
		},
		{
			name: "Local IP matches",
			setupAddr: wgaddr.Address{
				IP: net.ParseIP("192.168.1.1"),
				Network: &net.IPNet{
					IP:   net.ParseIP("192.168.1.0"),
					Mask: net.CIDRMask(24, 32),
				},
			},
			testIP:   netip.MustParseAddr("192.168.1.1"),
			expected: true,
		},
		{
			name: "Local IP doesn't match",
			setupAddr: wgaddr.Address{
				IP: net.ParseIP("192.168.1.1"),
				Network: &net.IPNet{
					IP:   net.ParseIP("192.168.1.0"),
					Mask: net.CIDRMask(24, 32),
				},
			},
			testIP:   netip.MustParseAddr("192.168.1.2"),
			expected: false,
		},
		{
			name: "IPv6 address",
			setupAddr: wgaddr.Address{
				IP: net.ParseIP("fe80::1"),
				Network: &net.IPNet{
					IP:   net.ParseIP("fe80::"),
					Mask: net.CIDRMask(64, 128),
				},
			},
			testIP:   netip.MustParseAddr("fe80::1"),
			expected: false,
		},
	}

	for _, tt := range tests {
		t.Run(tt.name, func(t *testing.T) {
			manager := newLocalIPManager()

			mock := &IFaceMock{
				AddressFunc: func() wgaddr.Address {
					return tt.setupAddr
				},
			}

			err := manager.UpdateLocalIPs(mock)
			require.NoError(t, err)

			result := manager.IsLocalIP(tt.testIP)
			require.Equal(t, tt.expected, result)
		})
	}
}

func TestLocalIPManager_AllInterfaces(t *testing.T) {
	manager := newLocalIPManager()
	mock := &IFaceMock{}

	// Get actual local interfaces
	interfaces, err := net.Interfaces()
	require.NoError(t, err)

	var tests []struct {
		ip       string
		expected bool
	}

	// Add all local interface IPs to test cases
	for _, iface := range interfaces {
		addrs, err := iface.Addrs()
		require.NoError(t, err)

		for _, addr := range addrs {
			var ip net.IP
			switch v := addr.(type) {
			case *net.IPNet:
				ip = v.IP
			case *net.IPAddr:
				ip = v.IP
			default:
				continue
			}

			if ip4 := ip.To4(); ip4 != nil {
				tests = append(tests, struct {
					ip       string
					expected bool
				}{
					ip:       ip4.String(),
					expected: true,
				})
			}
		}
	}

	// Add some external IPs as negative test cases
	externalIPs := []string{
		"8.8.8.8",
		"1.1.1.1",
		"208.67.222.222",
	}
	for _, ip := range externalIPs {
		tests = append(tests, struct {
			ip       string
			expected bool
		}{
			ip:       ip,
			expected: false,
		})
	}

	require.NotEmpty(t, tests, "No test cases generated")

	err = manager.UpdateLocalIPs(mock)
	require.NoError(t, err)

	t.Logf("Testing %d IPs", len(tests))
	for _, tt := range tests {
		t.Run(tt.ip, func(t *testing.T) {
			result := manager.IsLocalIP(netip.MustParseAddr(tt.ip))
			require.Equal(t, tt.expected, result, "IP: %s", tt.ip)
		})
	}
}

// MapImplementation is a version using map[string]struct{}
type MapImplementation struct {
	localIPs map[string]struct{}
}

func BenchmarkIPChecks(b *testing.B) {
	interfaces := make([]net.IP, 16)
	for i := range interfaces {
		interfaces[i] = net.IPv4(10, 0, byte(i>>8), byte(i))
	}

	// Setup bitmap version
	bitmapManager := &localIPManager{
		ipv4Bitmap: [1 << 16]uint32{},
	}
	for _, ip := range interfaces[:8] { // Add half of IPs
		bitmapManager.setBitmapBit(ip)
	}

	// Setup map version
	mapManager := &MapImplementation{
		localIPs: make(map[string]struct{}),
	}
	for _, ip := range interfaces[:8] {
		mapManager.localIPs[ip.String()] = struct{}{}
	}

	b.Run("Bitmap_Hit", func(b *testing.B) {
		ip := interfaces[4]
		b.ResetTimer()
		for i := 0; i < b.N; i++ {
			bitmapManager.checkBitmapBit(ip)
		}
	})

	b.Run("Bitmap_Miss", func(b *testing.B) {
		ip := interfaces[12]
		b.ResetTimer()
		for i := 0; i < b.N; i++ {
			bitmapManager.checkBitmapBit(ip)
		}
	})

	b.Run("Map_Hit", func(b *testing.B) {
		ip := interfaces[4]
		b.ResetTimer()
		for i := 0; i < b.N; i++ {
			// nolint:gosimple
			_, _ = mapManager.localIPs[ip.String()]
		}
	})

	b.Run("Map_Miss", func(b *testing.B) {
		ip := interfaces[12]
		b.ResetTimer()
		for i := 0; i < b.N; i++ {
			// nolint:gosimple
			_, _ = mapManager.localIPs[ip.String()]
		}
	})
}

func BenchmarkWGPosition(b *testing.B) {
	wgIP := net.ParseIP("10.10.0.1")

	// Create two managers - one checks WG IP first, other checks it last
	b.Run("WG_First", func(b *testing.B) {
		bm := &localIPManager{ipv4Bitmap: [1 << 16]uint32{}}
		bm.setBitmapBit(wgIP)
		b.ResetTimer()
		for i := 0; i < b.N; i++ {
			bm.checkBitmapBit(wgIP)
		}
	})

	b.Run("WG_Last", func(b *testing.B) {
		bm := &localIPManager{ipv4Bitmap: [1 << 16]uint32{}}
		// Fill with other IPs first
		for i := 0; i < 15; i++ {
			bm.setBitmapBit(net.IPv4(10, 0, byte(i>>8), byte(i)))
		}
		bm.setBitmapBit(wgIP) // Add WG IP last
		b.ResetTimer()
		for i := 0; i < b.N; i++ {
			bm.checkBitmapBit(wgIP)
		}
	})
}<|MERGE_RESOLUTION|>--- conflicted
+++ resolved
@@ -13,13 +13,8 @@
 func TestLocalIPManager(t *testing.T) {
 	tests := []struct {
 		name      string
-<<<<<<< HEAD
-		setupAddr iface.WGAddress
+		setupAddr wgaddr.Address
 		testIP    netip.Addr
-=======
-		setupAddr wgaddr.Address
-		testIP    net.IP
->>>>>>> cd9eff53
 		expected  bool
 	}{
 		{
