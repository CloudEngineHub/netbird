syntax = "proto3";

import "google/protobuf/descriptor.proto";
import "google/protobuf/timestamp.proto";
import "google/protobuf/duration.proto";

option go_package = "/proto";

package daemon;

message EmptyRequest {}

service DaemonService {
  // Login uses setup key to prepare configuration for the daemon.
  rpc Login(LoginRequest) returns (LoginResponse) {}

  // WaitSSOLogin uses the userCode to validate the TokenInfo and
  // waits for the user to continue with the login on a browser
  rpc WaitSSOLogin(WaitSSOLoginRequest) returns (WaitSSOLoginResponse) {}

  // Up starts engine work in the daemon.
  rpc Up(UpRequest) returns (UpResponse) {}

  // Status of the service.
  rpc Status(StatusRequest) returns (StatusResponse) {}

  // Down engine work in the daemon.
  rpc Down(DownRequest) returns (DownResponse) {}

  // GetConfig of the daemon.
  rpc GetConfig(GetConfigRequest) returns (GetConfigResponse) {}

  // List available networks
  rpc ListNetworks(ListNetworksRequest) returns (ListNetworksResponse) {}

  // Select specific routes
  rpc SelectNetworks(SelectNetworksRequest) returns (SelectNetworksResponse) {}

  // Deselect specific routes
  rpc DeselectNetworks(SelectNetworksRequest) returns (SelectNetworksResponse) {}

  rpc ForwardingRules(EmptyRequest) returns (ForwardingRulesResponse) {}

  // DebugBundle creates a debug bundle
  rpc DebugBundle(DebugBundleRequest) returns (DebugBundleResponse) {}

  // GetLogLevel gets the log level of the daemon
  rpc GetLogLevel(GetLogLevelRequest) returns (GetLogLevelResponse) {}

  // SetLogLevel sets the log level of the daemon
  rpc SetLogLevel(SetLogLevelRequest) returns (SetLogLevelResponse) {}

  // List all states
  rpc ListStates(ListStatesRequest) returns (ListStatesResponse) {}

  // Clean specific state or all states
  rpc CleanState(CleanStateRequest) returns (CleanStateResponse) {}

  // Delete specific state or all states
  rpc DeleteState(DeleteStateRequest) returns (DeleteStateResponse) {}

  // SetNetworkMapPersistence enables or disables network map persistence
  rpc SetNetworkMapPersistence(SetNetworkMapPersistenceRequest) returns (SetNetworkMapPersistenceResponse) {}

  rpc TracePacket(TracePacketRequest) returns (TracePacketResponse) {}

  rpc SubscribeEvents(SubscribeRequest) returns (stream SystemEvent) {}

  rpc GetEvents(GetEventsRequest) returns (GetEventsResponse) {}
}


message LoginRequest {
  // setupKey netbird setup key.
  string setupKey = 1;

  // This is the old PreSharedKey field which will be deprecated in favor of optionalPreSharedKey field that is defined as optional
  // to allow clearing of preshared key while being able to persist in the config file.
  string preSharedKey = 2 [deprecated = true];

  // managementUrl to authenticate.
  string managementUrl = 3;

  // adminUrl to manage keys.
  string adminURL = 4;

  // natExternalIPs map list of external IPs
  repeated string natExternalIPs = 5;

  // cleanNATExternalIPs clean map list of external IPs.
  // This is needed because the generated code
  // omits initialized empty slices due to omitempty tags
  bool cleanNATExternalIPs = 6;

  bytes customDNSAddress = 7;

  bool isLinuxDesktopClient = 8;

  string hostname = 9;

  optional bool rosenpassEnabled = 10;

  optional string interfaceName = 11;

  optional int64 wireguardPort = 12;

  optional string optionalPreSharedKey = 13;

  optional bool disableAutoConnect = 14;

  optional bool serverSSHAllowed = 15;

  optional bool rosenpassPermissive = 16;

  repeated string extraIFaceBlacklist = 17;

  optional bool networkMonitor = 18;

  optional google.protobuf.Duration dnsRouteInterval = 19;

  optional bool disable_client_routes = 20;
  optional bool disable_server_routes = 21;
  optional bool disable_dns = 22;
  optional bool disable_firewall = 23;

  optional bool block_lan_access = 24;

  optional bool disable_notifications = 25;
}

message LoginResponse {
  bool   needsSSOLogin = 1;
  string userCode = 2;
  string verificationURI = 3;
  string verificationURIComplete = 4;
}

message WaitSSOLoginRequest {
  string userCode = 1;
  string hostname = 2;
}

message WaitSSOLoginResponse {}

message UpRequest {}

message UpResponse {}

message StatusRequest{
  bool getFullPeerStatus = 1;
}

message StatusResponse{
  // status of the server.
  string status = 1;
  FullStatus fullStatus = 2;
  // NetBird daemon version
  string daemonVersion = 3;
}

message DownRequest {}

message DownResponse {}

message GetConfigRequest {}

message GetConfigResponse {
  // managementUrl settings value.
  string managementUrl = 1;

  // configFile settings value.
  string configFile = 2;

  // logFile settings value.
  string logFile = 3;

  // preSharedKey settings value.
  string preSharedKey = 4;

  // adminURL settings value.
  string adminURL = 5;

  string interfaceName = 6;

  int64 wireguardPort = 7;

  bool disableAutoConnect = 9;

  bool serverSSHAllowed = 10;

  bool rosenpassEnabled = 11;

  bool rosenpassPermissive = 12;

  bool disable_notifications = 13;
}

// PeerState contains the latest state of a peer
message PeerState {
  string IP = 1;
  string pubKey = 2;
  string connStatus = 3;
  google.protobuf.Timestamp connStatusUpdate = 4;
  bool relayed = 5;
  string localIceCandidateType = 7;
  string remoteIceCandidateType = 8;
  string fqdn = 9;
  string localIceCandidateEndpoint = 10;
  string remoteIceCandidateEndpoint = 11;
  google.protobuf.Timestamp lastWireguardHandshake = 12;
  int64 bytesRx = 13;
  int64 bytesTx = 14;
  bool rosenpassEnabled = 15;
  repeated string networks = 16;
  google.protobuf.Duration latency = 17;
  string relayAddress = 18;
}

// LocalPeerState contains the latest state of the local peer
message LocalPeerState {
  string IP = 1;
  string pubKey = 2;
  bool  kernelInterface = 3;
  string fqdn = 4;
  bool rosenpassEnabled = 5;
  bool rosenpassPermissive = 6;
  repeated string networks = 7;
}

// SignalState contains the latest state of a signal connection
message SignalState {
  string URL = 1;
  bool connected = 2;
  string error = 3;
}

// ManagementState contains the latest state of a management connection
message ManagementState {
  string URL = 1;
  bool connected = 2;
  string error = 3;
}

// RelayState contains the latest state of the relay
message RelayState {
  string URI = 1;
  bool available = 2;
  string error = 3;
}

message NSGroupState {
  repeated string servers = 1;
  repeated string domains = 2;
  bool enabled = 3;
  string error = 4;
}

// FullStatus contains the full state held by the Status instance
message FullStatus {
  ManagementState managementState = 1;
  SignalState     signalState = 2;
  LocalPeerState  localPeerState = 3;
  repeated PeerState peers = 4;
  repeated RelayState relays = 5;
  repeated NSGroupState dns_servers = 6;
<<<<<<< HEAD
  int32 NumberOfForwardingRules = 8;
=======

  repeated SystemEvent events = 7;
>>>>>>> 62a0c358
}

// Networks
message ListNetworksRequest {
}

message ListNetworksResponse {
  repeated Network routes = 1;
}

message SelectNetworksRequest {
  repeated string networkIDs = 1;
  bool append = 2;
  bool all = 3;
}

message SelectNetworksResponse {
}

message IPList {
  repeated string ips = 1;
}

message Network {
  string ID = 1;
  string range = 2;
  bool selected = 3;
  repeated string domains = 4;
  map<string, IPList> resolvedIPs = 5;
}

// ForwardingRules
message PortInfo {
  oneof portSelection {
    uint32 port = 1;
    Range range = 2;
  }

  message Range {
    uint32 start = 1;
    uint32 end = 2;
  }
}

message ForwardingRule {
  string protocol = 1;
  PortInfo destinationPort = 2;
  string translatedAddress = 3;
  string translatedHostname = 4;
  PortInfo translatedPort = 5;
}

message ForwardingRulesResponse {
  repeated ForwardingRule rules = 1;
}


// DebugBundler
message DebugBundleRequest {
  bool anonymize = 1;
  string status = 2;
  bool systemInfo = 3;
}

message DebugBundleResponse {
  string path = 1;
}

enum LogLevel {
  UNKNOWN = 0;
  PANIC = 1;
  FATAL = 2;
  ERROR = 3;
  WARN = 4;
  INFO = 5;
  DEBUG = 6;
  TRACE = 7;
}

message GetLogLevelRequest {
}

message GetLogLevelResponse {
  LogLevel level = 1;
}

message SetLogLevelRequest {
  LogLevel level = 1;
}

message SetLogLevelResponse {
}

// State represents a daemon state entry
message State {
  string name = 1;
}

// ListStatesRequest is empty as it requires no parameters
message ListStatesRequest {}

// ListStatesResponse contains a list of states
message ListStatesResponse {
  repeated State states = 1;
}

// CleanStateRequest for cleaning states
message CleanStateRequest {
  string state_name = 1;
  bool all = 2;
}

// CleanStateResponse contains the result of the clean operation
message CleanStateResponse {
  int32 cleaned_states = 1;
}

// DeleteStateRequest for deleting states
message DeleteStateRequest {
  string state_name = 1;
  bool all = 2;
}

// DeleteStateResponse contains the result of the delete operation
message DeleteStateResponse {
  int32 deleted_states = 1;
}


message SetNetworkMapPersistenceRequest {
  bool enabled = 1;
}

message SetNetworkMapPersistenceResponse {}

message TCPFlags {
  bool syn = 1;
  bool ack = 2;
  bool fin = 3;
  bool rst = 4;
  bool psh = 5;
  bool urg = 6;
}

message TracePacketRequest {
  string source_ip = 1;
  string destination_ip = 2;
  string protocol = 3;
  uint32 source_port = 4;
  uint32 destination_port = 5;
  string direction = 6;
  optional TCPFlags tcp_flags = 7;
  optional uint32 icmp_type = 8;
  optional uint32 icmp_code = 9;
}

message TraceStage {
  string name = 1;
  string message = 2;
  bool allowed = 3;
  optional string forwarding_details = 4;
}

message TracePacketResponse {
  repeated TraceStage stages = 1;
  bool final_disposition = 2;
}

message SubscribeRequest{}

message SystemEvent {
  enum Severity {
    INFO = 0;
    WARNING = 1;
    ERROR = 2;
    CRITICAL = 3;
  }

  enum Category {
    NETWORK = 0;
    DNS = 1;
    AUTHENTICATION = 2;
    CONNECTIVITY = 3;
  }

  string id = 1;
  Severity severity = 2;
  Category category = 3;
  string message = 4;
  string userMessage = 5;
  google.protobuf.Timestamp timestamp = 6;
  map<string, string> metadata = 7;
}

message GetEventsRequest {}

message GetEventsResponse {
  repeated SystemEvent events = 1;
}<|MERGE_RESOLUTION|>--- conflicted
+++ resolved
@@ -263,12 +263,9 @@
   repeated PeerState peers = 4;
   repeated RelayState relays = 5;
   repeated NSGroupState dns_servers = 6;
-<<<<<<< HEAD
   int32 NumberOfForwardingRules = 8;
-=======
 
   repeated SystemEvent events = 7;
->>>>>>> 62a0c358
 }
 
 // Networks
