--- conflicted
+++ resolved
@@ -1731,74 +1731,6 @@
 	}
 }
 
-<<<<<<< HEAD
-func (e *Engine) updateForwardRules(rules []*mgmProto.ForwardingRule) error {
-	if e.firewall == nil {
-		log.Warn("firewall is disabled, not updating forwarding rules")
-		return nil
-	}
-
-	if len(rules) == 0 {
-		if e.ingressGatewayMgr == nil {
-			return nil
-		}
-
-		err := e.ingressGatewayMgr.Close()
-		e.ingressGatewayMgr = nil
-		e.statusRecorder.SetIngressGwMgr(nil)
-		return err
-	}
-
-	if e.ingressGatewayMgr == nil {
-		mgr := ingressgw.NewManager(e.firewall)
-		e.ingressGatewayMgr = mgr
-		e.statusRecorder.SetIngressGwMgr(mgr)
-	}
-
-	var merr *multierror.Error
-	forwardingRules := make([]firewallManager.ForwardRule, 0, len(rules))
-	for _, rule := range rules {
-		proto, err := convertToFirewallProtocol(rule.GetProtocol())
-		if err != nil {
-			merr = multierror.Append(merr, fmt.Errorf("failed to convert protocol '%s': %w", rule.GetProtocol(), err))
-			continue
-		}
-
-		dstPortInfo, err := convertPortInfo(rule.GetDestinationPort())
-		if err != nil {
-			merr = multierror.Append(merr, fmt.Errorf("invalid destination port '%v': %w", rule.GetDestinationPort(), err))
-			continue
-		}
-
-		translateIP, err := convertToIP(rule.GetTranslatedAddress())
-		if err != nil {
-			merr = multierror.Append(merr, fmt.Errorf("failed to convert translated address '%s': %w", rule.GetTranslatedAddress(), err))
-			continue
-		}
-
-		translatePort, err := convertPortInfo(rule.GetTranslatedPort())
-		if err != nil {
-			merr = multierror.Append(merr, fmt.Errorf("invalid translate port '%v': %w", rule.GetTranslatedPort(), err))
-			continue
-		}
-
-		forwardRule := firewallManager.ForwardRule{
-			Protocol:          proto,
-			DestinationPort:   *dstPortInfo,
-			TranslatedAddress: translateIP,
-			TranslatedPort:    *translatePort,
-		}
-
-		forwardingRules = append(forwardingRules, forwardRule)
-	}
-
-	log.Infof("updating forwarding rules: %d", len(forwardingRules))
-	if err := e.ingressGatewayMgr.Update(forwardingRules); err != nil {
-		log.Errorf("failed to update forwarding rules: %v", err)
-	}
-
-	return nberrors.FormatErrorOrNil(merr)
-=======
 func (e *Engine) GetNet() (*netstack.Net, error) {
 	e.syncMsgMux.Lock()
 	intf := e.wgInterface
@@ -1828,7 +1760,74 @@
 		return netip.Addr{}, errors.New("failed to convert address to netip.Addr")
 	}
 	return ip.Unmap(), nil
->>>>>>> 631ef4ed
+}
+
+func (e *Engine) updateForwardRules(rules []*mgmProto.ForwardingRule) error {
+	if e.firewall == nil {
+		log.Warn("firewall is disabled, not updating forwarding rules")
+		return nil
+	}
+
+	if len(rules) == 0 {
+		if e.ingressGatewayMgr == nil {
+			return nil
+		}
+
+		err := e.ingressGatewayMgr.Close()
+		e.ingressGatewayMgr = nil
+		e.statusRecorder.SetIngressGwMgr(nil)
+		return err
+	}
+
+	if e.ingressGatewayMgr == nil {
+		mgr := ingressgw.NewManager(e.firewall)
+		e.ingressGatewayMgr = mgr
+		e.statusRecorder.SetIngressGwMgr(mgr)
+	}
+
+	var merr *multierror.Error
+	forwardingRules := make([]firewallManager.ForwardRule, 0, len(rules))
+	for _, rule := range rules {
+		proto, err := convertToFirewallProtocol(rule.GetProtocol())
+		if err != nil {
+			merr = multierror.Append(merr, fmt.Errorf("failed to convert protocol '%s': %w", rule.GetProtocol(), err))
+			continue
+		}
+
+		dstPortInfo, err := convertPortInfo(rule.GetDestinationPort())
+		if err != nil {
+			merr = multierror.Append(merr, fmt.Errorf("invalid destination port '%v': %w", rule.GetDestinationPort(), err))
+			continue
+		}
+
+		translateIP, err := convertToIP(rule.GetTranslatedAddress())
+		if err != nil {
+			merr = multierror.Append(merr, fmt.Errorf("failed to convert translated address '%s': %w", rule.GetTranslatedAddress(), err))
+			continue
+		}
+
+		translatePort, err := convertPortInfo(rule.GetTranslatedPort())
+		if err != nil {
+			merr = multierror.Append(merr, fmt.Errorf("invalid translate port '%v': %w", rule.GetTranslatedPort(), err))
+			continue
+		}
+
+		forwardRule := firewallManager.ForwardRule{
+			Protocol:          proto,
+			DestinationPort:   *dstPortInfo,
+			TranslatedAddress: translateIP,
+			TranslatedPort:    *translatePort,
+		}
+
+		forwardingRules = append(forwardingRules, forwardRule)
+	}
+
+	log.Infof("updating forwarding rules: %d", len(forwardingRules))
+	if err := e.ingressGatewayMgr.Update(forwardingRules); err != nil {
+		log.Errorf("failed to update forwarding rules: %v", err)
+	}
+
+	return nberrors.FormatErrorOrNil(merr)
 }
 
 // isChecksEqual checks if two slices of checks are equal.
