--- conflicted
+++ resolved
@@ -168,33 +168,7 @@
 
 	// Try handlers in priority order
 	for _, entry := range handlers {
-<<<<<<< HEAD
-		var matched bool
-		switch {
-		case entry.Pattern == ".":
-			matched = true
-		case entry.IsWildcard:
-			parts := strings.Split(strings.TrimSuffix(qname, entry.Pattern.PunycodeString()), ".")
-			matched = len(parts) >= 2 && strings.HasSuffix(qname, entry.Pattern.PunycodeString())
-		default:
-			// For non-wildcard patterns:
-			// If handler wants subdomain matching, allow suffix match
-			// Otherwise require exact match
-			if entry.MatchSubdomains {
-				matched = strings.EqualFold(qname, entry.Pattern.PunycodeString()) || strings.HasSuffix(qname, "."+entry.Pattern.PunycodeString())
-			} else {
-				matched = strings.EqualFold(qname, entry.Pattern.PunycodeString())
-			}
-		}
-
-		if !matched {
-			log.Tracef("trying domain match: request: domain=%s pattern: domain=%s wildcard=%v match_subdomain=%v priority=%d matched=false",
-				qname, entry.OrigPattern, entry.MatchSubdomains, entry.IsWildcard, entry.Priority)
-			continue
-		}
-=======
 		matched := c.isHandlerMatch(qname, entry)
->>>>>>> 0f050e5f
 
 		if matched {
 			log.Tracef("handler matched: domain=%s -> pattern=%s wildcard=%v match_subdomain=%v priority=%d",
@@ -229,16 +203,16 @@
 	case entry.Pattern == ".":
 		return true
 	case entry.IsWildcard:
-		parts := strings.Split(strings.TrimSuffix(qname, entry.Pattern), ".")
-		return len(parts) >= 2 && strings.HasSuffix(qname, entry.Pattern)
+		parts := strings.Split(strings.TrimSuffix(qname, entry.Pattern.PunycodeString()), ".")
+		return len(parts) >= 2 && strings.HasSuffix(qname, entry.Pattern.PunycodeString())
 	default:
 		// For non-wildcard patterns:
 		// If handler wants subdomain matching, allow suffix match
 		// Otherwise require exact match
 		if entry.MatchSubdomains {
-			return strings.EqualFold(qname, entry.Pattern) || strings.HasSuffix(qname, "."+entry.Pattern)
+			return strings.EqualFold(qname, entry.Pattern.PunycodeString()) || strings.HasSuffix(qname, "."+entry.Pattern.PunycodeString())
 		} else {
-			return strings.EqualFold(qname, entry.Pattern)
+			return strings.EqualFold(qname, entry.Pattern.PunycodeString())
 		}
 	}
 }