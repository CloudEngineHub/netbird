package server

import (
	"context"
	"fmt"
	"net"
	"strings"
	"time"

	"github.com/netbirdio/netbird/management/server/posture"
	"github.com/rs/xid"
	log "github.com/sirupsen/logrus"

	"github.com/netbirdio/netbird/management/proto"
	"github.com/netbirdio/netbird/management/server/activity"
	nbpeer "github.com/netbirdio/netbird/management/server/peer"
	"github.com/netbirdio/netbird/management/server/status"
)

// PeerSync used as a data object between the gRPC API and AccountManager on Sync request.
type PeerSync struct {
	// WireGuardPubKey is a peers WireGuard public key
	WireGuardPubKey string
	// Meta is the system information passed by peer, must be always present
	Meta nbpeer.PeerSystemMeta
	// UpdateAccountPeers indicate updating account peers,
	// which occurs when the peer's metadata is updated
	UpdateAccountPeers bool
}

// PeerLogin used as a data object between the gRPC API and AccountManager on Login request.
type PeerLogin struct {
	// WireGuardPubKey is a peers WireGuard public key
	WireGuardPubKey string
	// SSHKey is a peer's ssh key. Can be empty (e.g., old version do not provide it, or this feature is disabled)
	SSHKey string
	// Meta is the system information passed by peer, must be always present.
	Meta nbpeer.PeerSystemMeta
	// UserID indicates that JWT was used to log in, and it was valid. Can be empty when SetupKey is used or auth is not required.
	UserID string
	// SetupKey references to a server.SetupKey to log in. Can be empty when UserID is used or auth is not required.
	SetupKey string
	// ConnectionIP is the real IP of the peer
	ConnectionIP net.IP
}

// GetPeers returns a list of peers under the given account filtering out peers that do not belong to a user if
// the current user is not an admin.
func (am *DefaultAccountManager) GetPeers(ctx context.Context, accountID, userID string) ([]*nbpeer.Peer, error) {
	account, err := am.Store.GetAccount(ctx, accountID)
	if err != nil {
		return nil, err
	}

	user, err := account.FindUser(userID)
	if err != nil {
		return nil, err
	}

	approvedPeersMap, err := am.GetValidatedPeers(account)
	if err != nil {
		return nil, err
	}
	peers := make([]*nbpeer.Peer, 0)
	peersMap := make(map[string]*nbpeer.Peer)

	if !user.HasAdminPower() && !user.IsServiceUser && account.Settings.RegularUsersViewBlocked {
		return peers, nil
	}

	for _, peer := range account.Peers {
		if !(user.HasAdminPower() || user.IsServiceUser) && user.Id != peer.UserID {
			// only display peers that belong to the current user if the current user is not an admin
			continue
		}
		p := peer.Copy()
		peers = append(peers, p)
		peersMap[peer.ID] = p
	}

	// fetch all the peers that have access to the user's peers
	for _, peer := range peers {
		aclPeers, _ := account.getPeerConnectionResources(ctx, peer.ID, approvedPeersMap)
		for _, p := range aclPeers {
			peersMap[p.ID] = p
		}
	}

	peers = make([]*nbpeer.Peer, 0, len(peersMap))
	for _, peer := range peersMap {
		peers = append(peers, peer)
	}

	return peers, nil
}

// MarkPeerConnected marks peer as connected (true) or disconnected (false)
func (am *DefaultAccountManager) MarkPeerConnected(ctx context.Context, peerPubKey string, connected bool, realIP net.IP, account *Account) error {
	peer, err := account.FindPeerByPubKey(peerPubKey)
	if err != nil {
		return err
	}

	oldStatus := peer.Status.Copy()
	newStatus := oldStatus
	newStatus.LastSeen = time.Now().UTC()
	newStatus.Connected = connected
	// whenever peer got connected that means that it logged in successfully
	if newStatus.Connected {
		newStatus.LoginExpired = false
	}
	peer.Status = newStatus

	if am.geo != nil && realIP != nil {
		location, err := am.geo.Lookup(realIP)
		if err != nil {
			log.WithContext(ctx).Warnf("failed to get location for peer %s realip: [%s]: %v", peer.ID, realIP.String(), err)
		} else {
			peer.Location.ConnectionIP = realIP
			peer.Location.CountryCode = location.Country.ISOCode
			peer.Location.CityName = location.City.Names.En
			peer.Location.GeoNameID = location.City.GeonameID
			err = am.Store.SavePeerLocation(account.Id, peer)
			if err != nil {
				log.WithContext(ctx).Warnf("could not store location for peer %s: %s", peer.ID, err)
			}
		}
	}

	account.UpdatePeer(peer)

	err = am.Store.SavePeerStatus(account.Id, peer.ID, *newStatus)
	if err != nil {
		return err
	}

	if peer.AddedWithSSOLogin() && peer.LoginExpirationEnabled && account.Settings.PeerLoginExpirationEnabled {
		am.checkAndSchedulePeerLoginExpiration(ctx, account)
	}

	if oldStatus.LoginExpired {
		// we need to update other peers because when peer login expires all other peers are notified to disconnect from
		// the expired one. Here we notify them that connection is now allowed again.
		am.updateAccountPeers(ctx, account)
	}

	return nil
}

// UpdatePeer updates peer. Only Peer.Name, Peer.SSHEnabled, and Peer.LoginExpirationEnabled can be updated.
func (am *DefaultAccountManager) UpdatePeer(ctx context.Context, accountID, userID string, update *nbpeer.Peer) (*nbpeer.Peer, error) {
	unlock := am.Store.AcquireAccountWriteLock(ctx, accountID)
	defer unlock()

	account, err := am.Store.GetAccount(ctx, accountID)
	if err != nil {
		return nil, err
	}

	peer := account.GetPeer(update.ID)
	if peer == nil {
		return nil, status.Errorf(status.NotFound, "peer %s not found", update.ID)
	}

	update, err = am.integratedPeerValidator.ValidatePeer(ctx, update, peer, userID, accountID, am.GetDNSDomain(), account.GetPeerGroupsList(peer.ID), account.Settings.Extra)
	if err != nil {
		return nil, err
	}

	if peer.SSHEnabled != update.SSHEnabled {
		peer.SSHEnabled = update.SSHEnabled
		event := activity.PeerSSHEnabled
		if !update.SSHEnabled {
			event = activity.PeerSSHDisabled
		}
		am.StoreEvent(ctx, userID, peer.IP.String(), accountID, event, peer.EventMeta(am.GetDNSDomain()))
	}

	if peer.Name != update.Name {
		peer.Name = update.Name

		existingLabels := account.getPeerDNSLabels()

		newLabel, err := getPeerHostLabel(peer.Name, existingLabels)
		if err != nil {
			return nil, err
		}

		peer.DNSLabel = newLabel

		am.StoreEvent(ctx, userID, peer.ID, accountID, activity.PeerRenamed, peer.EventMeta(am.GetDNSDomain()))
	}

	if peer.LoginExpirationEnabled != update.LoginExpirationEnabled {

		if !peer.AddedWithSSOLogin() {
			return nil, status.Errorf(status.PreconditionFailed, "this peer hasn't been added with the SSO login, therefore the login expiration can't be updated")
		}

		peer.LoginExpirationEnabled = update.LoginExpirationEnabled

		event := activity.PeerLoginExpirationEnabled
		if !update.LoginExpirationEnabled {
			event = activity.PeerLoginExpirationDisabled
		}
		am.StoreEvent(ctx, userID, peer.IP.String(), accountID, event, peer.EventMeta(am.GetDNSDomain()))

		if peer.AddedWithSSOLogin() && peer.LoginExpirationEnabled && account.Settings.PeerLoginExpirationEnabled {
			am.checkAndSchedulePeerLoginExpiration(ctx, account)
		}
	}

	account.UpdatePeer(peer)

	err = am.Store.SaveAccount(ctx, account)
	if err != nil {
		return nil, err
	}

	am.updateAccountPeers(ctx, account)

	return peer, nil
}

// deletePeers will delete all specified peers and send updates to the remote peers. Don't call without acquiring account lock
func (am *DefaultAccountManager) deletePeers(ctx context.Context, account *Account, peerIDs []string, userID string) error {

	// the first loop is needed to ensure all peers present under the account before modifying, otherwise
	// we might have some inconsistencies
	peers := make([]*nbpeer.Peer, 0, len(peerIDs))
	for _, peerID := range peerIDs {

		peer := account.GetPeer(peerID)
		if peer == nil {
			return status.Errorf(status.NotFound, "peer %s not found", peerID)
		}
		peers = append(peers, peer)
	}

	// the 2nd loop performs the actual modification
	for _, peer := range peers {

		err := am.integratedPeerValidator.PeerDeleted(ctx, account.Id, peer.ID)
		if err != nil {
			return err
		}

		account.DeletePeer(peer.ID)
		am.peersUpdateManager.SendUpdate(ctx, peer.ID,
			&UpdateMessage{
				Update: &proto.SyncResponse{
					// fill those field for backward compatibility
					RemotePeers:        []*proto.RemotePeerConfig{},
					RemotePeersIsEmpty: true,
					// new field
					NetworkMap: &proto.NetworkMap{
						Serial:               account.Network.CurrentSerial(),
						RemotePeers:          []*proto.RemotePeerConfig{},
						RemotePeersIsEmpty:   true,
						FirewallRules:        []*proto.FirewallRule{},
						FirewallRulesIsEmpty: true,
					},
				},
			})
		am.peersUpdateManager.CloseChannel(ctx, peer.ID)
		am.StoreEvent(ctx, userID, peer.ID, account.Id, activity.PeerRemovedByUser, peer.EventMeta(am.GetDNSDomain()))
	}

	return nil
}

// DeletePeer removes peer from the account by its IP
func (am *DefaultAccountManager) DeletePeer(ctx context.Context, accountID, peerID, userID string) error {
	unlock := am.Store.AcquireAccountWriteLock(ctx, accountID)
	defer unlock()

	account, err := am.Store.GetAccount(ctx, accountID)
	if err != nil {
		return err
	}

	err = am.deletePeers(ctx, account, []string{peerID}, userID)
	if err != nil {
		return err
	}

	err = am.Store.SaveAccount(ctx, account)
	if err != nil {
		return err
	}

	am.updateAccountPeers(ctx, account)

	return nil
}

// GetNetworkMap returns Network map for a given peer (omits original peer from the Peers result)
func (am *DefaultAccountManager) GetNetworkMap(ctx context.Context, peerID string) (*NetworkMap, error) {
	account, err := am.Store.GetAccountByPeerID(ctx, peerID)
	if err != nil {
		return nil, err
	}

	peer := account.GetPeer(peerID)
	if peer == nil {
		return nil, status.Errorf(status.NotFound, "peer with ID %s not found", peerID)
	}

	groups := make(map[string][]string)
	for groupID, group := range account.Groups {
		groups[groupID] = group.Peers
	}

	validatedPeers, err := am.integratedPeerValidator.GetValidatedPeers(account.Id, account.Groups, account.Peers, account.Settings.Extra)
	if err != nil {
		return nil, err
	}
	return account.GetPeerNetworkMap(ctx, peer.ID, am.dnsDomain, validatedPeers), nil
}

// GetPeerNetwork returns the Network for a given peer
func (am *DefaultAccountManager) GetPeerNetwork(ctx context.Context, peerID string) (*Network, error) {
	account, err := am.Store.GetAccountByPeerID(ctx, peerID)
	if err != nil {
		return nil, err
	}

	return account.Network.Copy(), err
}

// AddPeer adds a new peer to the Store.
// Each Account has a list of pre-authorized SetupKey and if no Account has a given key err with a code status.PermissionDenied
// will be returned, meaning the setup key is invalid or not found.
// If a User ID is provided, it means that we passed the authentication using JWT, then we look for account by User ID and register the peer
// to it. We also add the User ID to the peer metadata to identify registrant. If no userID provided, then fail with status.PermissionDenied
// Each new Peer will be assigned a new next net.IP from the Account.Network and Account.Network.LastIP will be updated (IP's are not reused).
// The peer property is just a placeholder for the Peer properties to pass further
func (am *DefaultAccountManager) AddPeer(ctx context.Context, setupKey, userID string, peer *nbpeer.Peer) (*nbpeer.Peer, *NetworkMap, []*posture.Checks, error) {
	if setupKey == "" && userID == "" {
		// no auth method provided => reject access
		return nil, nil, nil, status.Errorf(status.Unauthenticated, "no peer auth method provided, please use a setup key or interactive SSO login")
	}

	upperKey := strings.ToUpper(setupKey)
	var accountID string
	var err error
	addedByUser := false
	if len(userID) > 0 {
		addedByUser = true
		accountID, err = am.Store.GetAccountIDByUserID(userID)
	} else {
		accountID, err = am.Store.GetAccountIDBySetupKey(ctx, setupKey)
	}
	if err != nil {
		return nil, nil, nil, status.Errorf(status.NotFound, "failed adding new peer: account not found")
	}

	unlock := am.Store.AcquireAccountWriteLock(ctx, accountID)
	defer func() {
		if unlock != nil {
			unlock()
		}
	}()

	var account *Account
	// ensure that we consider modification happened meanwhile (because we were outside the account lock when we fetched the account)
	account, err = am.Store.GetAccount(ctx, accountID)
	if err != nil {
		return nil, nil, nil, err
	}

	if strings.ToLower(peer.Meta.Hostname) == "iphone" || strings.ToLower(peer.Meta.Hostname) == "ipad" && userID != "" {
		if am.idpManager != nil {
			userdata, err := am.lookupUserInCache(ctx, userID, account)
			if err == nil && userdata != nil {
				peer.Meta.Hostname = fmt.Sprintf("%s-%s", peer.Meta.Hostname, strings.Split(userdata.Email, "@")[0])
			}
		}
	}

	// This is a handling for the case when the same machine (with the same WireGuard pub key) tries to register twice.
	// Such case is possible when AddPeer function takes long time to finish after AcquireAccountWriteLock (e.g., database is slow)
	// and the peer disconnects with a timeout and tries to register again.
	// We just check if this machine has been registered before and reject the second registration.
	// The connecting peer should be able to recover with a retry.
	_, err = account.FindPeerByPubKey(peer.Key)
	if err == nil {
		return nil, nil, nil, status.Errorf(status.PreconditionFailed, "peer has been already registered")
	}

	opEvent := &activity.Event{
		Timestamp: time.Now().UTC(),
		AccountID: account.Id,
	}

	var ephemeral bool
	setupKeyName := ""
	if !addedByUser {
		// validate the setup key if adding with a key
		sk, err := account.FindSetupKey(upperKey)
		if err != nil {
			return nil, nil, nil, err
		}

		if !sk.IsValid() {
			return nil, nil, nil, status.Errorf(status.PreconditionFailed, "couldn't add peer: setup key is invalid")
		}

		account.SetupKeys[sk.Key] = sk.IncrementUsage()
		opEvent.InitiatorID = sk.Id
		opEvent.Activity = activity.PeerAddedWithSetupKey
		ephemeral = sk.Ephemeral
		setupKeyName = sk.Name
	} else {
		opEvent.InitiatorID = userID
		opEvent.Activity = activity.PeerAddedByUser
	}

	takenIps := account.getTakenIPs()
	existingLabels := account.getPeerDNSLabels()

	newLabel, err := getPeerHostLabel(peer.Meta.Hostname, existingLabels)
	if err != nil {
		return nil, nil, nil, err
	}

	peer.DNSLabel = newLabel
	network := account.Network
	nextIp, err := AllocatePeerIP(network.Net, takenIps)
	if err != nil {
		return nil, nil, nil, err
	}

	registrationTime := time.Now().UTC()

	newPeer := &nbpeer.Peer{
		ID:                     xid.New().String(),
		Key:                    peer.Key,
		SetupKey:               upperKey,
		IP:                     nextIp,
		Meta:                   peer.Meta,
		Name:                   peer.Meta.Hostname,
		DNSLabel:               newLabel,
		UserID:                 userID,
		Status:                 &nbpeer.PeerStatus{Connected: false, LastSeen: registrationTime},
		SSHEnabled:             false,
		SSHKey:                 peer.SSHKey,
		LastLogin:              registrationTime,
		CreatedAt:              registrationTime,
		LoginExpirationEnabled: addedByUser,
		Ephemeral:              ephemeral,
		Location:               peer.Location,
	}

	// add peer to 'All' group
	group, err := account.GetGroupAll()
	if err != nil {
		return nil, nil, nil, err
	}
	group.Peers = append(group.Peers, newPeer.ID)

	var groupsToAdd []string
	if addedByUser {
		groupsToAdd, err = account.getUserGroups(userID)
		if err != nil {
			return nil, nil, nil, err
		}
	} else {
		groupsToAdd, err = account.getSetupKeyGroups(upperKey)
		if err != nil {
			return nil, nil, nil, err
		}
	}

	if len(groupsToAdd) > 0 {
		for _, s := range groupsToAdd {
			if g, ok := account.Groups[s]; ok && g.Name != "All" {
				g.Peers = append(g.Peers, newPeer.ID)
			}
		}
	}

	newPeer = am.integratedPeerValidator.PreparePeer(ctx, account.Id, newPeer, account.GetPeerGroupsList(newPeer.ID), account.Settings.Extra)

	if addedByUser {
		user, err := account.FindUser(userID)
		if err != nil {
			return nil, nil, nil, status.Errorf(status.Internal, "couldn't find user")
		}
		user.updateLastLogin(newPeer.LastLogin)
	}

	account.Peers[newPeer.ID] = newPeer
	account.Network.IncSerial()
	err = am.Store.SaveAccount(ctx, account)
	if err != nil {
		return nil, nil, nil, err
	}

	// Account is saved, we can release the lock
	unlock()
	unlock = nil

	opEvent.TargetID = newPeer.ID
	opEvent.Meta = newPeer.EventMeta(am.GetDNSDomain())
	if !addedByUser {
		opEvent.Meta["setup_key_name"] = setupKeyName
	}

	am.StoreEvent(ctx, opEvent.InitiatorID, opEvent.TargetID, opEvent.AccountID, opEvent.Activity, opEvent.Meta)

	am.updateAccountPeers(ctx, account)

	approvedPeersMap, err := am.GetValidatedPeers(account)
	if err != nil {
		return nil, nil, nil, err
	}

	postureChecks := am.getPeerPostureChecks(account, peer)
	networkMap := account.GetPeerNetworkMap(ctx, newPeer.ID, am.dnsDomain, approvedPeersMap)
	return newPeer, networkMap, postureChecks, nil
}

// SyncPeer checks whether peer is eligible for receiving NetworkMap (authenticated) and returns its NetworkMap if eligible
func (am *DefaultAccountManager) SyncPeer(ctx context.Context, sync PeerSync, account *Account) (*nbpeer.Peer, *NetworkMap, []*posture.Checks, error) {
	peer, err := account.FindPeerByPubKey(sync.WireGuardPubKey)
	if err != nil {
		return nil, nil, nil, status.NewPeerNotRegisteredError()
	}

	err = checkIfPeerOwnerIsBlocked(peer, account)
	if err != nil {
		return nil, nil, nil, err
	}

	if peerLoginExpired(ctx, peer, account.Settings) {
		return nil, nil, nil, status.Errorf(status.PermissionDenied, "peer login has expired, please log in once more")
	}

	peer, updated := updatePeerMeta(peer, sync.Meta, account)
	if updated {
		err = am.Store.SaveAccount(ctx, account)
		if err != nil {
			return nil, nil, nil, err
		}

		if sync.UpdateAccountPeers {
			am.updateAccountPeers(ctx, account)
		}
	}

	peerNotValid, isStatusChanged, err := am.integratedPeerValidator.IsNotValidPeer(ctx, account.Id, peer, account.GetPeerGroupsList(peer.ID), account.Settings.Extra)
	if err != nil {
		return nil, nil, nil, err
	}

	var postureChecks []*posture.Checks

	if peerNotValid {
		emptyMap := &NetworkMap{
			Network: account.Network.Copy(),
		}
		return peer, emptyMap, postureChecks, nil
	}

	if isStatusChanged {
		am.updateAccountPeers(ctx, account)
	}

	validPeersMap, err := am.GetValidatedPeers(account)
	if err != nil {
		return nil, nil, nil, err
	}
	postureChecks = am.getPeerPostureChecks(account, peer)

	return peer, account.GetPeerNetworkMap(ctx, peer.ID, am.dnsDomain, validPeersMap), postureChecks, nil
}

// LoginPeer logs in or registers a peer.
// If peer doesn't exist the function checks whether a setup key or a user is present and registers a new peer if so.
func (am *DefaultAccountManager) LoginPeer(ctx context.Context, login PeerLogin) (*nbpeer.Peer, *NetworkMap, []*posture.Checks, error) {
	accountID, err := am.Store.GetAccountIDByPeerPubKey(ctx, login.WireGuardPubKey)
	if err != nil {
		if errStatus, ok := status.FromError(err); ok && errStatus.Type() == status.NotFound {
			// we couldn't find this peer by its public key which can mean that peer hasn't been registered yet.
			// Try registering it.
			newPeer := &nbpeer.Peer{
				Key:    login.WireGuardPubKey,
				Meta:   login.Meta,
				SSHKey: login.SSHKey,
			}
			if am.geo != nil && login.ConnectionIP != nil {
				location, err := am.geo.Lookup(login.ConnectionIP)
				if err != nil {
					log.WithContext(ctx).Warnf("failed to get location for new peer realip: [%s]: %v", login.ConnectionIP.String(), err)
				} else {
					newPeer.Location.ConnectionIP = login.ConnectionIP
					newPeer.Location.CountryCode = location.Country.ISOCode
					newPeer.Location.CityName = location.City.Names.En
					newPeer.Location.GeoNameID = location.City.GeonameID

				}
			}

			return am.AddPeer(ctx, login.SetupKey, login.UserID, newPeer)
		}

		log.WithContext(ctx).Errorf("failed while logging in peer %s: %v", login.WireGuardPubKey, err)
		return nil, nil, nil, status.Errorf(status.Internal, "failed while logging in peer")
	}

	peer, err := am.Store.GetPeerByPeerPubKey(ctx, login.WireGuardPubKey)
	if err != nil {
		return nil, nil, nil, status.NewPeerNotRegisteredError()
	}

	accSettings, err := am.Store.GetAccountSettings(ctx, accountID)
	if err != nil {
		return nil, nil, nil, status.Errorf(status.Internal, "failed to get account settings: %s", err)
	}

	var isWriteLock bool

	// duplicated logic from after the lock to have an early exit
	expired := peerLoginExpired(ctx, peer, accSettings)
	switch {
	case expired:
		if err := checkAuth(ctx, login.UserID, peer); err != nil {
			return nil, nil, nil, err
		}
		isWriteLock = true
		log.WithContext(ctx).Debugf("peer login expired, acquiring write lock")

	case peer.UpdateMetaIfNew(login.Meta):
		isWriteLock = true
		log.WithContext(ctx).Debugf("peer changed meta, acquiring write lock")

	default:
		isWriteLock = false
		log.WithContext(ctx).Debugf("peer meta is the same, acquiring read lock")
	}

	var unlock func()

	if isWriteLock {
		unlock = am.Store.AcquireAccountWriteLock(ctx, accountID)
	} else {
		unlock = am.Store.AcquireAccountReadLock(ctx, accountID)
	}
	defer func() {
		if unlock != nil {
			unlock()
		}
	}()

	// fetch the account from the store once more after acquiring lock to avoid concurrent updates inconsistencies
	account, err := am.Store.GetAccount(ctx, accountID)
	if err != nil {
		return nil, nil, nil, err
	}

	peer, err = account.FindPeerByPubKey(login.WireGuardPubKey)
	if err != nil {
		return nil, nil, nil, status.NewPeerNotRegisteredError()
	}

	err = checkIfPeerOwnerIsBlocked(peer, account)
	if err != nil {
		return nil, nil, nil, err
	}

	// this flag prevents unnecessary calls to the persistent store.
	shouldStoreAccount := false
	updateRemotePeers := false
	if peerLoginExpired(ctx, peer, account.Settings) {
		err = checkAuth(ctx, login.UserID, peer)
		if err != nil {
			return nil, nil, nil, err
		}
		// If peer was expired before and if it reached this point, it is re-authenticated.
		// UserID is present, meaning that JWT validation passed successfully in the API layer.
		updatePeerLastLogin(peer, account)
		updateRemotePeers = true
		shouldStoreAccount = true

		// sync user last login with peer last login
		user, err := account.FindUser(login.UserID)
		if err != nil {
			return nil, nil, nil, status.Errorf(status.Internal, "couldn't find user")
		}
		user.updateLastLogin(peer.LastLogin)

		am.StoreEvent(ctx, login.UserID, peer.ID, account.Id, activity.UserLoggedInPeer, peer.EventMeta(am.GetDNSDomain()))
	}

	isRequiresApproval, isStatusChanged, err := am.integratedPeerValidator.IsNotValidPeer(ctx, account.Id, peer, account.GetPeerGroupsList(peer.ID), account.Settings.Extra)
	if err != nil {
		return nil, nil, nil, err
	}
	peer, updated := updatePeerMeta(peer, login.Meta, account)
	if updated {
		shouldStoreAccount = true
	}

	peer, err = am.checkAndUpdatePeerSSHKey(ctx, peer, account, login.SSHKey)
	if err != nil {
		return nil, nil, nil, err
	}

	if shouldStoreAccount {
		if !isWriteLock {
			log.WithContext(ctx).Errorf("account %s should be stored but is not write locked", accountID)
			return nil, nil, nil, status.Errorf(status.Internal, "account should be stored but is not write locked")
		}
		err = am.Store.SaveAccount(ctx, account)
		if err != nil {
			return nil, nil, nil, err
		}
	}
	unlock()
	unlock = nil

	if updateRemotePeers || isStatusChanged {
		am.updateAccountPeers(ctx, account)
	}

	var postureChecks []*posture.Checks

	if isRequiresApproval {
		emptyMap := &NetworkMap{
			Network: account.Network.Copy(),
		}
		return peer, emptyMap, postureChecks, nil
	}

	approvedPeersMap, err := am.GetValidatedPeers(account)
	if err != nil {
		return nil, nil, nil, err
	}
	postureChecks = am.getPeerPostureChecks(account, peer)

	return peer, account.GetPeerNetworkMap(ctx, peer.ID, am.dnsDomain, approvedPeersMap), postureChecks, nil
}

func checkIfPeerOwnerIsBlocked(peer *nbpeer.Peer, account *Account) error {
	if peer.AddedWithSSOLogin() {
		user, err := account.FindUser(peer.UserID)
		if err != nil {
			return status.Errorf(status.PermissionDenied, "user doesn't exist")
		}
		if user.IsBlocked() {
			return status.Errorf(status.PermissionDenied, "user is blocked")
		}
	}
	return nil
}

func checkAuth(ctx context.Context, loginUserID string, peer *nbpeer.Peer) error {
	if loginUserID == "" {
		// absence of a user ID indicates that JWT wasn't provided.
		return status.Errorf(status.PermissionDenied, "peer login has expired, please log in once more")
	}
	if peer.UserID != loginUserID {
		log.WithContext(ctx).Warnf("user mismatch when logging in peer %s: peer user %s, login user %s ", peer.ID, peer.UserID, loginUserID)
		return status.Errorf(status.Unauthenticated, "can't login")
	}
	return nil
}

func peerLoginExpired(ctx context.Context, peer *nbpeer.Peer, settings *Settings) bool {
	expired, expiresIn := peer.LoginExpired(settings.PeerLoginExpiration)
	expired = settings.PeerLoginExpirationEnabled && expired
	if expired || peer.Status.LoginExpired {
		log.WithContext(ctx).Debugf("peer's %s login expired %v ago", peer.ID, expiresIn)
		return true
	}
	return false
}

func updatePeerLastLogin(peer *nbpeer.Peer, account *Account) {
	peer.UpdateLastLogin()
	account.UpdatePeer(peer)
}

func (am *DefaultAccountManager) checkAndUpdatePeerSSHKey(ctx context.Context, peer *nbpeer.Peer, account *Account, newSSHKey string) (*nbpeer.Peer, error) {
	if len(newSSHKey) == 0 {
		log.WithContext(ctx).Debugf("no new SSH key provided for peer %s, skipping update", peer.ID)
		return peer, nil
	}

	if peer.SSHKey == newSSHKey {
		log.WithContext(ctx).Debugf("same SSH key provided for peer %s, skipping update", peer.ID)
		return peer, nil
	}

	peer.SSHKey = newSSHKey
	account.UpdatePeer(peer)

	err := am.Store.SaveAccount(ctx, account)
	if err != nil {
		return nil, err
	}

	// trigger network map update
	am.updateAccountPeers(ctx, account)

	return peer, nil
}

// UpdatePeerSSHKey updates peer's public SSH key
func (am *DefaultAccountManager) UpdatePeerSSHKey(ctx context.Context, peerID string, sshKey string) error {
	if sshKey == "" {
		log.WithContext(ctx).Debugf("empty SSH key provided for peer %s, skipping update", peerID)
		return nil
	}

	account, err := am.Store.GetAccountByPeerID(ctx, peerID)
	if err != nil {
		return err
	}

	unlock := am.Store.AcquireAccountWriteLock(ctx, account.Id)
	defer unlock()

	// ensure that we consider modification happened meanwhile (because we were outside the account lock when we fetched the account)
	account, err = am.Store.GetAccount(ctx, account.Id)
	if err != nil {
		return err
	}

	peer := account.GetPeer(peerID)
	if peer == nil {
		return status.Errorf(status.NotFound, "peer with ID %s not found", peerID)
	}

	if peer.SSHKey == sshKey {
		log.WithContext(ctx).Debugf("same SSH key provided for peer %s, skipping update", peerID)
		return nil
	}

	peer.SSHKey = sshKey
	account.UpdatePeer(peer)

	err = am.Store.SaveAccount(ctx, account)
	if err != nil {
		return err
	}

	// trigger network map update
	am.updateAccountPeers(ctx, account)

	return nil
}

// GetPeer for a given accountID, peerID and userID error if not found.
func (am *DefaultAccountManager) GetPeer(ctx context.Context, accountID, peerID, userID string) (*nbpeer.Peer, error) {
	unlock := am.Store.AcquireAccountWriteLock(ctx, accountID)
	defer unlock()

	account, err := am.Store.GetAccount(ctx, accountID)
	if err != nil {
		return nil, err
	}

	user, err := account.FindUser(userID)
	if err != nil {
		return nil, err
	}

	if !user.HasAdminPower() && !user.IsServiceUser && account.Settings.RegularUsersViewBlocked {
		return nil, status.Errorf(status.Internal, "user %s has no access to his own peer %s under account %s", userID, peerID, accountID)
	}

	peer := account.GetPeer(peerID)
	if peer == nil {
		return nil, status.Errorf(status.NotFound, "peer with %s not found under account %s", peerID, accountID)
	}

	// if admin or user owns this peer, return peer
	if user.HasAdminPower() || user.IsServiceUser || peer.UserID == userID {
		return peer, nil
	}

	// it is also possible that user doesn't own the peer but some of his peers have access to it,
	// this is a valid case, show the peer as well.
	userPeers, err := account.FindUserPeers(userID)
	if err != nil {
		return nil, err
	}

	approvedPeersMap, err := am.GetValidatedPeers(account)
	if err != nil {
		return nil, err
	}

	for _, p := range userPeers {
		aclPeers, _ := account.getPeerConnectionResources(ctx, p.ID, approvedPeersMap)
		for _, aclPeer := range aclPeers {
			if aclPeer.ID == peerID {
				return peer, nil
			}
		}
	}

	return nil, status.Errorf(status.Internal, "user %s has no access to peer %s under account %s", userID, peerID, accountID)
}

func updatePeerMeta(peer *nbpeer.Peer, meta nbpeer.PeerSystemMeta, account *Account) (*nbpeer.Peer, bool) {
	if peer.UpdateMetaIfNew(meta) {
		account.UpdatePeer(peer)
		return peer, true
	}
	return peer, false
}

// updateAccountPeers updates all peers that belong to an account.
// Should be called when changes have to be synced to peers.
func (am *DefaultAccountManager) updateAccountPeers(ctx context.Context, account *Account) {
	peers := account.GetPeers()

	approvedPeersMap, err := am.GetValidatedPeers(account)
	if err != nil {
		log.WithContext(ctx).Errorf("failed send out updates to peers, failed to validate peer: %v", err)
		return
	}
	for _, peer := range peers {
		if !am.peersUpdateManager.HasChannel(peer.ID) {
			log.WithContext(ctx).Tracef("peer %s doesn't have a channel, skipping network map update", peer.ID)
			continue
		}
<<<<<<< HEAD
		remotePeerNetworkMap := account.GetPeerNetworkMap(peer.ID, am.dnsDomain, approvedPeersMap)
		update := toSyncResponse(nil, peer, nil, nil, remotePeerNetworkMap, am.GetDNSDomain())
		am.peersUpdateManager.SendUpdate(peer.ID, &UpdateMessage{Update: update})
=======

		postureChecks := am.getPeerPostureChecks(account, peer)
		remotePeerNetworkMap := account.GetPeerNetworkMap(ctx, peer.ID, am.dnsDomain, approvedPeersMap)
		update := toSyncResponse(ctx, nil, peer, nil, remotePeerNetworkMap, am.GetDNSDomain(), postureChecks)
		am.peersUpdateManager.SendUpdate(ctx, peer.ID, &UpdateMessage{Update: update})
>>>>>>> 85e991ff
	}
}<|MERGE_RESOLUTION|>--- conflicted
+++ resolved
@@ -928,16 +928,10 @@
 			log.WithContext(ctx).Tracef("peer %s doesn't have a channel, skipping network map update", peer.ID)
 			continue
 		}
-<<<<<<< HEAD
-		remotePeerNetworkMap := account.GetPeerNetworkMap(peer.ID, am.dnsDomain, approvedPeersMap)
-		update := toSyncResponse(nil, peer, nil, nil, remotePeerNetworkMap, am.GetDNSDomain())
-		am.peersUpdateManager.SendUpdate(peer.ID, &UpdateMessage{Update: update})
-=======
 
 		postureChecks := am.getPeerPostureChecks(account, peer)
 		remotePeerNetworkMap := account.GetPeerNetworkMap(ctx, peer.ID, am.dnsDomain, approvedPeersMap)
-		update := toSyncResponse(ctx, nil, peer, nil, remotePeerNetworkMap, am.GetDNSDomain(), postureChecks)
+		update := toSyncResponse(ctx, nil, peer, nil, nil, remotePeerNetworkMap, am.GetDNSDomain(), postureChecks)
 		am.peersUpdateManager.SendUpdate(ctx, peer.ID, &UpdateMessage{Update: update})
->>>>>>> 85e991ff
 	}
 }