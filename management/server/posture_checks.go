package server

import (
	"context"
	"fmt"
	"slices"

	"github.com/netbirdio/netbird/management/server/activity"
	"github.com/netbirdio/netbird/management/server/posture"
	"github.com/netbirdio/netbird/management/server/status"
	log "github.com/sirupsen/logrus"
	"golang.org/x/exp/maps"
)

const (
	errPostureAdminOnlyMsg = "only users with admin power are allowed to view posture checks"
)

func (am *DefaultAccountManager) GetPostureChecks(ctx context.Context, accountID, postureChecksID, userID string) (*posture.Checks, error) {
	user, err := am.Store.GetUserByUserID(ctx, LockingStrengthShare, userID)
	if err != nil {
		return nil, err
	}

	if !user.HasAdminPower() {
		return nil, status.Errorf(status.PermissionDenied, errPostureAdminOnlyMsg)
	}

	if user.AccountID != accountID {
		return nil, status.Errorf(status.PermissionDenied, errUserNotPartOfAccountMsg)
	}

	return am.Store.GetPostureChecksByID(ctx, LockingStrengthShare, accountID, postureChecksID)
}

// SavePostureChecks saves a posture check.
func (am *DefaultAccountManager) SavePostureChecks(ctx context.Context, accountID, userID string, postureChecks *posture.Checks, isUpdate bool) error {
	user, err := am.Store.GetUserByUserID(ctx, LockingStrengthShare, userID)
	if err != nil {
		return err
	}

	if !user.HasAdminPower() {
		return status.Errorf(status.PermissionDenied, "only admin users are allowed to update posture checks")
	}

	if user.AccountID != accountID {
		return status.Errorf(status.PermissionDenied, errUserNotPartOfAccountMsg)
	}

	if err = am.validatePostureChecks(ctx, accountID, postureChecks); err != nil {
		return status.Errorf(status.InvalidArgument, err.Error())
	}

	action := activity.PostureCheckCreated

	err = am.Store.ExecuteInTransaction(ctx, func(transaction Store) error {
		if isUpdate {
			action = activity.PostureCheckUpdated

			if _, err := transaction.GetPostureChecksByID(ctx, LockingStrengthShare, accountID, postureChecks.ID); err != nil {
				return fmt.Errorf("failed to get posture checks: %w", err)
			}

			if err = transaction.IncrementNetworkSerial(ctx, LockingStrengthUpdate, accountID); err != nil {
				return fmt.Errorf(errNetworkSerialIncrementFmt, err)
			}
		}

		if err = transaction.SavePostureChecks(ctx, LockingStrengthUpdate, postureChecks); err != nil {
			return fmt.Errorf("failed to save posture checks: %w", err)
		}
		return nil
	})
	if err != nil {
		return err
	}

	am.StoreEvent(ctx, userID, postureChecks.ID, accountID, action, postureChecks.EventMeta())

<<<<<<< HEAD
	if isUpdate {
		account, err := am.requestBuffer.GetAccountWithBackpressure(ctx, accountID)
		if err != nil {
			return fmt.Errorf("failed to get account: %w", err)
		}
=======
	if arePostureCheckChangesAffectingPeers(account, postureChecks.ID, exists) {
>>>>>>> 39c99781
		am.updateAccountPeers(ctx, account)
	}

	return nil
}

func (am *DefaultAccountManager) validatePostureChecks(ctx context.Context, accountID string, postureChecks *posture.Checks) error {
	if err := postureChecks.Validate(); err != nil {
		return status.Errorf(status.InvalidArgument, err.Error()) //nolint
	}

	checks, err := am.Store.GetAccountPostureChecks(ctx, LockingStrengthShare, accountID)
	if err != nil {
		return err
	}

	for _, check := range checks {
		if check.Name == postureChecks.Name && check.ID != postureChecks.ID {
			return status.Errorf(status.InvalidArgument, "posture checks with name %s already exists", postureChecks.Name)
		}
	}

	return nil
}

// DeletePostureChecks deletes a posture check by ID.
func (am *DefaultAccountManager) DeletePostureChecks(ctx context.Context, accountID, postureChecksID, userID string) error {
	user, err := am.Store.GetUserByUserID(ctx, LockingStrengthShare, userID)
	if err != nil {
		return err
	}

	if !user.HasAdminPower() {
		return status.Errorf(status.PermissionDenied, "only admin users are allowed to delete posture checks")
	}

	if user.AccountID != accountID {
		return status.Errorf(status.PermissionDenied, errUserNotPartOfAccountMsg)
	}

	if err = am.isPostureCheckLinkedToPolicy(ctx, postureChecksID, accountID); err != nil {
		return err
	}

	postureChecks, err := am.Store.GetPostureChecksByID(ctx, LockingStrengthShare, accountID, postureChecksID)
	if err != nil {
		return err
	}

	err = am.Store.ExecuteInTransaction(ctx, func(transaction Store) error {
		if err = transaction.IncrementNetworkSerial(ctx, LockingStrengthUpdate, accountID); err != nil {
			return fmt.Errorf(errNetworkSerialIncrementFmt, err)
		}

		if err = transaction.DeletePostureChecks(ctx, LockingStrengthUpdate, accountID, postureChecksID); err != nil {
			return fmt.Errorf("failed to delete posture checks: %w", err)
		}
		return nil
	})
	if err != nil {
		return err
	}

	am.StoreEvent(ctx, userID, postureChecks.ID, accountID, activity.PostureCheckDeleted, postureChecks.EventMeta())

	account, err := am.requestBuffer.GetAccountWithBackpressure(ctx, accountID)
	if err != nil {
		return fmt.Errorf("error getting account: %w", err)
	}
	am.updateAccountPeers(ctx, account)

	return nil
}

// ListPostureChecks returns a list of posture checks.
func (am *DefaultAccountManager) ListPostureChecks(ctx context.Context, accountID, userID string) ([]*posture.Checks, error) {
	user, err := am.Store.GetUserByUserID(ctx, LockingStrengthShare, userID)
	if err != nil {
		return nil, err
	}

	if !user.HasAdminPower() {
		return nil, status.Errorf(status.PermissionDenied, errPostureAdminOnlyMsg)
	}

	if user.AccountID != accountID {
		return nil, status.Errorf(status.PermissionDenied, errUserNotPartOfAccountMsg)
	}

	return am.Store.GetAccountPostureChecks(ctx, LockingStrengthShare, accountID)
}

// isPostureCheckLinkedToPolicy checks whether the posture check is linked to any account policy.
func (am *DefaultAccountManager) isPostureCheckLinkedToPolicy(ctx context.Context, postureChecksID, accountID string) error {
	policies, err := am.Store.GetAccountPolicies(ctx, LockingStrengthShare, accountID)
	if err != nil {
		return err
	}

<<<<<<< HEAD
	for _, policy := range policies {
		if slices.Contains(policy.SourcePostureChecks, postureChecksID) {
			return status.Errorf(status.PreconditionFailed, "posture checks have been linked to policy: %s", policy.Name)
		}
=======
	// Check if posture check is linked to any policy
	if isLinked, linkedPolicy := isPostureCheckLinkedToPolicy(account, postureChecksID); isLinked {
		return nil, status.Errorf(status.PreconditionFailed, "posture checks have been linked to policy: %s", linkedPolicy.Name)
>>>>>>> 39c99781
	}

	return nil
}

// getPeerPostureChecks returns the posture checks applied for a given peer.
func (am *DefaultAccountManager) getPeerPostureChecks(ctx context.Context, accountID string, peerID string) ([]*posture.Checks, error) {
	postureChecks, err := am.Store.GetAccountPostureChecks(ctx, LockingStrengthShare, accountID)
	if err != nil || len(postureChecks) == 0 {
		return nil, err
	}

	policies, err := am.Store.GetAccountPolicies(ctx, LockingStrengthShare, accountID)
	if err != nil {
		return nil, err
	}

	peerPostureChecks := make(map[string]*posture.Checks)

	for _, policy := range policies {
		if !policy.Enabled {
			continue
		}

		isInGroup, err := am.isPeerInPolicySourceGroups(ctx, accountID, peerID, policy)
		if err != nil {
			return nil, err
		}

		if isInGroup {
			for _, sourcePostureCheckID := range policy.SourcePostureChecks {
				postureCheck, err := am.Store.GetPostureChecksByID(ctx, LockingStrengthShare, accountID, sourcePostureCheckID)
				if err == nil {
					peerPostureChecks[sourcePostureCheckID] = postureCheck
				}
			}
		}
	}

	return maps.Values(peerPostureChecks), nil
}

// isPeerInPolicySourceGroups checks if a peer is present in any of the policy rule source groups.
func (am *DefaultAccountManager) isPeerInPolicySourceGroups(ctx context.Context, accountID, peerID string, policy *Policy) (bool, error) {
	for _, rule := range policy.Rules {
		if !rule.Enabled {
			continue
		}

		for _, sourceGroup := range rule.Sources {
			group, err := am.Store.GetGroupByID(ctx, LockingStrengthShare, accountID, sourceGroup)
			if err != nil {
				log.WithContext(ctx).Debugf("failed to check peer in policy source group: %v", err)
				return false, fmt.Errorf("failed to check peer in policy source group: %w", err)
			}

			if slices.Contains(group.Peers, peerID) {
				return true, nil
			}
		}
	}
<<<<<<< HEAD

	return false, nil
=======
}

func isPostureCheckLinkedToPolicy(account *Account, postureChecksID string) (bool, *Policy) {
	for _, policy := range account.Policies {
		if slices.Contains(policy.SourcePostureChecks, postureChecksID) {
			return true, policy
		}
	}
	return false, nil
}

// arePostureCheckChangesAffectingPeers checks if the changes in posture checks are affecting peers.
func arePostureCheckChangesAffectingPeers(account *Account, postureCheckID string, exists bool) bool {
	if !exists {
		return false
	}

	isLinked, linkedPolicy := isPostureCheckLinkedToPolicy(account, postureCheckID)
	if !isLinked {
		return false
	}
	return anyGroupHasPeers(account, linkedPolicy.ruleGroups())
>>>>>>> 39c99781
}<|MERGE_RESOLUTION|>--- conflicted
+++ resolved
@@ -12,22 +12,18 @@
 	"golang.org/x/exp/maps"
 )
 
-const (
-	errPostureAdminOnlyMsg = "only users with admin power are allowed to view posture checks"
-)
-
 func (am *DefaultAccountManager) GetPostureChecks(ctx context.Context, accountID, postureChecksID, userID string) (*posture.Checks, error) {
 	user, err := am.Store.GetUserByUserID(ctx, LockingStrengthShare, userID)
 	if err != nil {
 		return nil, err
 	}
 
-	if !user.HasAdminPower() {
-		return nil, status.Errorf(status.PermissionDenied, errPostureAdminOnlyMsg)
-	}
-
-	if user.AccountID != accountID {
-		return nil, status.Errorf(status.PermissionDenied, errUserNotPartOfAccountMsg)
+	if user.AccountID != accountID {
+		return nil, status.NewUserNotPartOfAccountError()
+	}
+
+	if !user.HasAdminPower() {
+		return nil, status.NewUnauthorizedToViewPostureChecksError()
 	}
 
 	return am.Store.GetPostureChecksByID(ctx, LockingStrengthShare, accountID, postureChecksID)
@@ -40,20 +36,24 @@
 		return err
 	}
 
-	if !user.HasAdminPower() {
-		return status.Errorf(status.PermissionDenied, "only admin users are allowed to update posture checks")
-	}
-
-	if user.AccountID != accountID {
-		return status.Errorf(status.PermissionDenied, errUserNotPartOfAccountMsg)
+	if user.AccountID != accountID {
+		return status.NewUserNotPartOfAccountError()
+	}
+
+	if !user.HasAdminPower() {
+		return status.NewUnauthorizedToViewPostureChecksError()
 	}
 
 	if err = am.validatePostureChecks(ctx, accountID, postureChecks); err != nil {
 		return status.Errorf(status.InvalidArgument, err.Error())
 	}
 
+	updateAccountPeers, err := am.arePostureCheckChangesAffectPeers(ctx, accountID, postureChecks.ID, isUpdate)
+	if err != nil {
+		return err
+	}
+
 	action := activity.PostureCheckCreated
-
 	err = am.Store.ExecuteInTransaction(ctx, func(transaction Store) error {
 		if isUpdate {
 			action = activity.PostureCheckUpdated
@@ -63,7 +63,7 @@
 			}
 
 			if err = transaction.IncrementNetworkSerial(ctx, LockingStrengthUpdate, accountID); err != nil {
-				return fmt.Errorf(errNetworkSerialIncrementFmt, err)
+				return fmt.Errorf("failed to increment network serial: %w", err)
 			}
 		}
 
@@ -78,15 +78,12 @@
 
 	am.StoreEvent(ctx, userID, postureChecks.ID, accountID, action, postureChecks.EventMeta())
 
-<<<<<<< HEAD
-	if isUpdate {
+	if updateAccountPeers {
 		account, err := am.requestBuffer.GetAccountWithBackpressure(ctx, accountID)
 		if err != nil {
 			return fmt.Errorf("failed to get account: %w", err)
 		}
-=======
-	if arePostureCheckChangesAffectingPeers(account, postureChecks.ID, exists) {
->>>>>>> 39c99781
+
 		am.updateAccountPeers(ctx, account)
 	}
 
@@ -119,26 +116,26 @@
 		return err
 	}
 
-	if !user.HasAdminPower() {
-		return status.Errorf(status.PermissionDenied, "only admin users are allowed to delete posture checks")
-	}
-
-	if user.AccountID != accountID {
-		return status.Errorf(status.PermissionDenied, errUserNotPartOfAccountMsg)
+	if user.AccountID != accountID {
+		return status.NewUserNotPartOfAccountError()
+	}
+
+	if !user.HasAdminPower() {
+		return status.NewUnauthorizedToViewPostureChecksError()
+	}
+
+	postureChecks, err := am.Store.GetPostureChecksByID(ctx, LockingStrengthShare, accountID, postureChecksID)
+	if err != nil {
+		return err
 	}
 
 	if err = am.isPostureCheckLinkedToPolicy(ctx, postureChecksID, accountID); err != nil {
-		return err
-	}
-
-	postureChecks, err := am.Store.GetPostureChecksByID(ctx, LockingStrengthShare, accountID, postureChecksID)
-	if err != nil {
 		return err
 	}
 
 	err = am.Store.ExecuteInTransaction(ctx, func(transaction Store) error {
 		if err = transaction.IncrementNetworkSerial(ctx, LockingStrengthUpdate, accountID); err != nil {
-			return fmt.Errorf(errNetworkSerialIncrementFmt, err)
+			return fmt.Errorf("failed to increment network serial: %w", err)
 		}
 
 		if err = transaction.DeletePostureChecks(ctx, LockingStrengthUpdate, accountID, postureChecksID); err != nil {
@@ -152,12 +149,6 @@
 
 	am.StoreEvent(ctx, userID, postureChecks.ID, accountID, activity.PostureCheckDeleted, postureChecks.EventMeta())
 
-	account, err := am.requestBuffer.GetAccountWithBackpressure(ctx, accountID)
-	if err != nil {
-		return fmt.Errorf("error getting account: %w", err)
-	}
-	am.updateAccountPeers(ctx, account)
-
 	return nil
 }
 
@@ -168,12 +159,12 @@
 		return nil, err
 	}
 
-	if !user.HasAdminPower() {
-		return nil, status.Errorf(status.PermissionDenied, errPostureAdminOnlyMsg)
-	}
-
-	if user.AccountID != accountID {
-		return nil, status.Errorf(status.PermissionDenied, errUserNotPartOfAccountMsg)
+	if user.AccountID != accountID {
+		return nil, status.NewUserNotPartOfAccountError()
+	}
+
+	if !user.HasAdminPower() {
+		return nil, status.NewUnauthorizedToViewPostureChecksError()
 	}
 
 	return am.Store.GetAccountPostureChecks(ctx, LockingStrengthShare, accountID)
@@ -186,16 +177,10 @@
 		return err
 	}
 
-<<<<<<< HEAD
 	for _, policy := range policies {
 		if slices.Contains(policy.SourcePostureChecks, postureChecksID) {
 			return status.Errorf(status.PreconditionFailed, "posture checks have been linked to policy: %s", policy.Name)
 		}
-=======
-	// Check if posture check is linked to any policy
-	if isLinked, linkedPolicy := isPostureCheckLinkedToPolicy(account, postureChecksID); isLinked {
-		return nil, status.Errorf(status.PreconditionFailed, "posture checks have been linked to policy: %s", linkedPolicy.Name)
->>>>>>> 39c99781
 	}
 
 	return nil
@@ -257,31 +242,33 @@
 			}
 		}
 	}
-<<<<<<< HEAD
 
 	return false, nil
-=======
-}
-
-func isPostureCheckLinkedToPolicy(account *Account, postureChecksID string) (bool, *Policy) {
-	for _, policy := range account.Policies {
-		if slices.Contains(policy.SourcePostureChecks, postureChecksID) {
-			return true, policy
-		}
-	}
+}
+
+// arePostureCheckChangesAffectPeers checks if the changes in posture checks are affecting peers.
+func (am *DefaultAccountManager) arePostureCheckChangesAffectPeers(ctx context.Context, accountID, postureCheckID string, exists bool) (bool, error) {
+	if !exists {
+		return false, nil
+	}
+
+	policies, err := am.Store.GetAccountPolicies(ctx, LockingStrengthShare, accountID)
+	if err != nil {
+		return false, err
+	}
+
+	for _, policy := range policies {
+		if slices.Contains(policy.SourcePostureChecks, postureCheckID) {
+			hasPeers, err := am.anyGroupHasPeers(ctx, accountID, policy.ruleGroups())
+			if err != nil {
+				return false, err
+			}
+
+			if hasPeers {
+				return true, nil
+			}
+		}
+	}
+
 	return false, nil
-}
-
-// arePostureCheckChangesAffectingPeers checks if the changes in posture checks are affecting peers.
-func arePostureCheckChangesAffectingPeers(account *Account, postureCheckID string, exists bool) bool {
-	if !exists {
-		return false
-	}
-
-	isLinked, linkedPolicy := isPostureCheckLinkedToPolicy(account, postureCheckID)
-	if !isLinked {
-		return false
-	}
-	return anyGroupHasPeers(account, linkedPolicy.ruleGroups())
->>>>>>> 39c99781
 }