--- conflicted
+++ resolved
@@ -379,8 +379,11 @@
 	_ = am.SaveGroup(context.Background(), accountID, groupAdminUserID, groupForUsers)
 	_ = am.SaveGroup(context.Background(), accountID, groupAdminUserID, groupForIntegration)
 
-<<<<<<< HEAD
-	return am.Store.GetAccount(context.Background(), account.Id)
+	acc, err := am.Store.GetAccount(context.Background(), account.Id)
+	if err != nil {
+		return nil, nil, err
+	}
+	return am, acc, nil
 }
 
 func TestGroupAccountPeerUpdate(t *testing.T) {
@@ -570,11 +573,4 @@
 			t.Error("timeout waiting for peerShouldReceiveUpdate")
 		}
 	})
-=======
-	acc, err := am.Store.GetAccount(context.Background(), account.Id)
-	if err != nil {
-		return nil, nil, err
-	}
-	return am, acc, nil
->>>>>>> 34114d4a
 }