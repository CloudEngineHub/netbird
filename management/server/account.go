--- conflicted
+++ resolved
@@ -1132,8 +1132,12 @@
 		return nil, err
 	}
 
-	if !user.HasAdminPower() || user.AccountID != accountID {
-		return nil, status.Errorf(status.PermissionDenied, "user is not allowed to update account")
+	if user.AccountID != accountID {
+		return nil, status.NewUserNotPartOfAccountError()
+	}
+
+	if !user.HasAdminPower() {
+		return nil, status.NewUnauthorizedToViewAccountSettingError()
 	}
 
 	halfYearLimit := 180 * 24 * time.Hour
@@ -1145,25 +1149,16 @@
 		return nil, status.Errorf(status.InvalidArgument, "peer login expiration can't be smaller than one hour")
 	}
 
-	var oldSettings *Settings
-
-	err = am.Store.ExecuteInTransaction(ctx, func(transaction Store) error {
-		oldSettings, err = transaction.GetAccountSettings(ctx, LockingStrengthUpdate, accountID)
-		if err != nil {
-			return fmt.Errorf("failed to get account settings: %w", err)
-		}
-
-		if err = am.validateExtraSettings(ctx, newSettings, oldSettings, userID, accountID); err != nil {
-			return fmt.Errorf("failed to validate extra settings: %w", err)
-		}
-
-		if err = transaction.SaveAccountSettings(ctx, LockingStrengthUpdate, accountID, newSettings); err != nil {
-			return fmt.Errorf("failed to update account settings: %w", err)
-		}
-
-		return nil
-	})
-	if err != nil {
+	oldSettings, err := am.Store.GetAccountSettings(ctx, LockingStrengthShare, accountID)
+	if err != nil {
+		return nil, err
+	}
+
+	if err = am.validateExtraSettings(ctx, newSettings, oldSettings, userID, accountID); err != nil {
+		return nil, err
+	}
+
+	if err = am.Store.SaveAccountSettings(ctx, LockingStrengthUpdate, accountID, newSettings); err != nil {
 		return nil, err
 	}
 
@@ -2044,11 +2039,7 @@
 			return fmt.Errorf("error getting user: %w", err)
 		}
 
-<<<<<<< HEAD
-		groups, err := am.Store.GetAccountGroups(ctx, LockingStrengthShare, accountID)
-=======
-		groups, err := transaction.GetAccountGroups(ctx, accountID)
->>>>>>> 39c99781
+		groups, err := transaction.GetAccountGroups(ctx, LockingStrengthShare, accountID)
 		if err != nil {
 			return fmt.Errorf("error getting account groups: %w", err)
 		}
@@ -2120,7 +2111,7 @@
 	}
 
 	for _, g := range addNewGroups {
-		group, err := am.Store.GetGroupByID(ctx, LockingStrengthShare, accountID, g)
+		group, err := am.Store.GetGroupByID(ctx, LockingStrengthShare, g, accountID)
 		if err != nil {
 			log.WithContext(ctx).Debugf("group %s not found while saving user activity event of account %s", g, accountID)
 		} else {
@@ -2133,7 +2124,7 @@
 	}
 
 	for _, g := range removeOldGroups {
-		group, err := am.Store.GetGroupByID(ctx, LockingStrengthShare, accountID, g)
+		group, err := am.Store.GetGroupByID(ctx, LockingStrengthShare, g, accountID)
 		if err != nil {
 			log.WithContext(ctx).Debugf("group %s not found while saving user activity event of account %s", g, accountID)
 		} else {
@@ -2146,12 +2137,21 @@
 	}
 
 	if settings.GroupsPropagationEnabled {
-		account, err := am.requestBuffer.GetAccountWithBackpressure(ctx, accountID)
+		removedGroupAffectsPeers, err := am.areGroupChangesAffectPeers(ctx, accountID, removeOldGroups)
 		if err != nil {
-			return fmt.Errorf("error getting account: %w", err)
-		}
-
-		if areGroupChangesAffectPeers(account, addNewGroups) || areGroupChangesAffectPeers(account, removeOldGroups) {
+			return err
+		}
+
+		newGroupsAffectsPeers, err := am.areGroupChangesAffectPeers(ctx, accountID, addNewGroups)
+		if err != nil {
+			return err
+		}
+
+		if removedGroupAffectsPeers || newGroupsAffectsPeers {
+			account, err := am.requestBuffer.GetAccountWithBackpressure(ctx, accountID)
+			if err != nil {
+				return fmt.Errorf("error getting account: %w", err)
+			}
 			log.WithContext(ctx).Tracef("user %s: JWT group membership changed, updating account peers", claims.UserId)
 			am.updateAccountPeers(ctx, account)
 		}
@@ -2241,12 +2241,7 @@
 	// check again if the domain has a primary account because of simultaneous requests
 	domainAccountID, err = am.Store.GetAccountIDByPrivateDomain(ctx, LockingStrengthShare, domain)
 	if handleNotFound(err) != nil {
-<<<<<<< HEAD
 		log.WithContext(ctx).Errorf(errGettingDomainAccIDFmt, err)
-=======
-		cancel()
-		log.WithContext(ctx).Errorf(errorGettingDomainAccIDFmt, err)
->>>>>>> 39c99781
 		return "", nil, err
 	}
 
@@ -2261,7 +2256,8 @@
 	}
 
 	if userAccountID != claims.AccountId {
-		return "", fmt.Errorf("user %s is not part of the account id %s", claims.UserId, claims.AccountId)
+		log.WithContext(ctx).Debugf("user %s is not part of the account id %s", claims.UserId, claims.AccountId)
+		return "", status.NewUserNotPartOfAccountError()
 	}
 
 	accountDomain, domainCategory, err := am.Store.GetAccountDomainAndCategory(ctx, LockingStrengthShare, claims.AccountId)
@@ -2455,8 +2451,12 @@
 		return nil, err
 	}
 
-	if user.AccountID != accountID || (!user.HasAdminPower() && !user.IsServiceUser) {
-		return nil, status.Errorf(status.PermissionDenied, "the user has no permission to access account data")
+	if user.AccountID != accountID {
+		return nil, status.NewUserNotPartOfAccountError()
+	}
+
+	if user.IsRegularUser() {
+		return nil, status.NewUnauthorizedToViewAccountSettingError()
 	}
 
 	return am.Store.GetAccountSettings(ctx, LockingStrengthShare, accountID)
@@ -2479,8 +2479,8 @@
 
 		defaultPolicy := &Policy{
 			ID:          id,
-			Name:        DefaultRuleName,
-			Description: DefaultRuleDescription,
+			Name:        DefaultPolicyName,
+			Description: DefaultPolicyDescription,
 			Enabled:     true,
 			Rules: []*PolicyRule{
 				{
