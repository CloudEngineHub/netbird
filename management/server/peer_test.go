--- conflicted
+++ resolved
@@ -1553,16 +1553,10 @@
 
 	// Adding peer to group linked with policy should update account peers and send peer update
 	t.Run("adding peer to group linked with policy", func(t *testing.T) {
-<<<<<<< HEAD
-		_, err = manager.SavePolicy(context.Background(), account.Id, userID, &Policy{
+		_, err = manager.SavePolicy(context.Background(), account.Id, userID, &types.Policy{
 			AccountID: account.Id,
 			Enabled:   true,
-			Rules: []*PolicyRule{
-=======
-		_, err = manager.SavePolicy(context.Background(), account.Id, userID, &types.Policy{
-			Enabled: true,
 			Rules: []*types.PolicyRule{
->>>>>>> 4afaabb3
 				{
 					Enabled:       true,
 					Sources:       []string{"groupA"},
