package server

import (
	"context"
	"fmt"
	"strconv"
	"sync"

	nbgroup "github.com/netbirdio/netbird/management/server/group"
	log "github.com/sirupsen/logrus"

	nbdns "github.com/netbirdio/netbird/dns"
	"github.com/netbirdio/netbird/management/proto"
	"github.com/netbirdio/netbird/management/server/activity"
	nbpeer "github.com/netbirdio/netbird/management/server/peer"
	"github.com/netbirdio/netbird/management/server/status"
)

const defaultTTL = 300

// DNSConfigCache is a thread-safe cache for DNS configuration components
type DNSConfigCache struct {
	CustomZones      sync.Map
	NameServerGroups sync.Map
}

// GetCustomZone retrieves a cached custom zone
func (c *DNSConfigCache) GetCustomZone(key string) (*proto.CustomZone, bool) {
	if c == nil {
		return nil, false
	}
	if value, ok := c.CustomZones.Load(key); ok {
		return value.(*proto.CustomZone), true
	}
	return nil, false
}

// SetCustomZone stores a custom zone in the cache
func (c *DNSConfigCache) SetCustomZone(key string, value *proto.CustomZone) {
	if c == nil {
		return
	}
	c.CustomZones.Store(key, value)
}

// GetNameServerGroup retrieves a cached name server group
func (c *DNSConfigCache) GetNameServerGroup(key string) (*proto.NameServerGroup, bool) {
	if c == nil {
		return nil, false
	}
	if value, ok := c.NameServerGroups.Load(key); ok {
		return value.(*proto.NameServerGroup), true
	}
	return nil, false
}

// SetNameServerGroup stores a name server group in the cache
func (c *DNSConfigCache) SetNameServerGroup(key string, value *proto.NameServerGroup) {
	if c == nil {
		return
	}
	c.NameServerGroups.Store(key, value)
}

type lookupMap map[string]struct{}

// DNSSettings defines dns settings at the account level
type DNSSettings struct {
	// DisabledManagementGroups groups whose DNS management is disabled
	DisabledManagementGroups []string `gorm:"serializer:json"`
}

// Copy returns a copy of the DNS settings
func (d DNSSettings) Copy() DNSSettings {
	settings := DNSSettings{
		DisabledManagementGroups: make([]string, len(d.DisabledManagementGroups)),
	}
	copy(settings.DisabledManagementGroups, d.DisabledManagementGroups)
	return settings
}

// GetDNSSettings validates a user role and returns the DNS settings for the provided account ID
func (am *DefaultAccountManager) GetDNSSettings(ctx context.Context, accountID string, userID string) (*DNSSettings, error) {
	user, err := am.Store.GetUserByUserID(ctx, LockingStrengthShare, userID)
	if err != nil {
		return nil, err
	}

	if !user.IsAdminOrServiceUser() || user.AccountID != accountID {
		return nil, status.Errorf(status.PermissionDenied, "only users with admin power are allowed to view DNS settings")
	}

	return am.Store.GetAccountDNSSettings(ctx, LockingStrengthShare, accountID)
}

// SaveDNSSettings validates a user role and updates the account's DNS settings
func (am *DefaultAccountManager) SaveDNSSettings(ctx context.Context, accountID string, userID string, dnsSettingsToSave *DNSSettings) error {
	if dnsSettingsToSave == nil {
		return status.Errorf(status.InvalidArgument, "the dns settings provided are nil")
	}

	user, err := am.Store.GetUserByUserID(ctx, LockingStrengthShare, userID)
	if err != nil {
		return err
	}

	if !user.HasAdminPower() || user.AccountID != accountID {
		return status.Errorf(status.PermissionDenied, "only users with admin power are allowed to update DNS settings")
	}

	oldSettings, err := am.Store.GetAccountDNSSettings(ctx, LockingStrengthUpdate, accountID)
	if err != nil {
		return err
	}

	groups, err := am.Store.GetAccountGroups(ctx, LockingStrengthShare, accountID)
	if err != nil {
		return err
	}

	if len(dnsSettingsToSave.DisabledManagementGroups) != 0 {
		err = validateGroups(dnsSettingsToSave.DisabledManagementGroups, groups)
		if err != nil {
			return err
		}
	}

	err = am.Store.ExecuteInTransaction(ctx, func(transaction Store) error {
		if err = transaction.IncrementNetworkSerial(ctx, LockingStrengthUpdate, accountID); err != nil {
			return fmt.Errorf("failed to increment network serial: %w", err)
		}

		if err = transaction.SaveDNSSettings(ctx, LockingStrengthUpdate, accountID, dnsSettingsToSave); err != nil {
			return fmt.Errorf("failed to update dns settings: %w", err)
		}

<<<<<<< HEAD
		return nil
	})
	if err != nil {
		return err
	}

	groupMap := make(map[string]*nbgroup.Group, len(groups))
	for _, g := range groups {
		groupMap[g.ID] = g
	}

	addedGroups := difference(dnsSettingsToSave.DisabledManagementGroups, oldSettings.DisabledManagementGroups)
=======
	addedGroups := difference(dnsSettingsToSave.DisabledManagementGroups, oldSettings.DisabledManagementGroups)
	removedGroups := difference(oldSettings.DisabledManagementGroups, dnsSettingsToSave.DisabledManagementGroups)

	account.Network.IncSerial()
	if err = am.Store.SaveAccount(ctx, account); err != nil {
		return err
	}

>>>>>>> 39c99781
	for _, id := range addedGroups {
		group, ok := groupMap[id]
		if ok {
			meta := map[string]any{"group": group.Name, "group_id": group.ID}
			am.StoreEvent(ctx, userID, accountID, accountID, activity.GroupAddedToDisabledManagementGroups, meta)
		}
	}

	for _, id := range removedGroups {
		group, ok := groupMap[id]
		if ok {
			meta := map[string]any{"group": group.Name, "group_id": group.ID}
			am.StoreEvent(ctx, userID, accountID, accountID, activity.GroupRemovedFromDisabledManagementGroups, meta)
		}
	}

<<<<<<< HEAD
	account, err := am.requestBuffer.GetAccountWithBackpressure(ctx, accountID)
	if err != nil {
		return fmt.Errorf("error getting account: %w", err)
	}
	am.updateAccountPeers(ctx, account)
=======
	if anyGroupHasPeers(account, addedGroups) || anyGroupHasPeers(account, removedGroups) {
		am.updateAccountPeers(ctx, account)
	}
>>>>>>> 39c99781

	return nil
}

// toProtocolDNSConfig converts nbdns.Config to proto.DNSConfig using the cache
func toProtocolDNSConfig(update nbdns.Config, cache *DNSConfigCache) *proto.DNSConfig {
	protoUpdate := &proto.DNSConfig{
		ServiceEnable:    update.ServiceEnable,
		CustomZones:      make([]*proto.CustomZone, 0, len(update.CustomZones)),
		NameServerGroups: make([]*proto.NameServerGroup, 0, len(update.NameServerGroups)),
	}

	for _, zone := range update.CustomZones {
		cacheKey := zone.Domain
		if cachedZone, exists := cache.GetCustomZone(cacheKey); exists {
			protoUpdate.CustomZones = append(protoUpdate.CustomZones, cachedZone)
		} else {
			protoZone := convertToProtoCustomZone(zone)
			cache.SetCustomZone(cacheKey, protoZone)
			protoUpdate.CustomZones = append(protoUpdate.CustomZones, protoZone)
		}
	}

	for _, nsGroup := range update.NameServerGroups {
		cacheKey := nsGroup.ID
		if cachedGroup, exists := cache.GetNameServerGroup(cacheKey); exists {
			protoUpdate.NameServerGroups = append(protoUpdate.NameServerGroups, cachedGroup)
		} else {
			protoGroup := convertToProtoNameServerGroup(nsGroup)
			cache.SetNameServerGroup(cacheKey, protoGroup)
			protoUpdate.NameServerGroups = append(protoUpdate.NameServerGroups, protoGroup)
		}
	}

	return protoUpdate
}

// Helper function to convert nbdns.CustomZone to proto.CustomZone
func convertToProtoCustomZone(zone nbdns.CustomZone) *proto.CustomZone {
	protoZone := &proto.CustomZone{
		Domain:  zone.Domain,
		Records: make([]*proto.SimpleRecord, 0, len(zone.Records)),
	}
	for _, record := range zone.Records {
		protoZone.Records = append(protoZone.Records, &proto.SimpleRecord{
			Name:  record.Name,
			Type:  int64(record.Type),
			Class: record.Class,
			TTL:   int64(record.TTL),
			RData: record.RData,
		})
	}
	return protoZone
}

// Helper function to convert nbdns.NameServerGroup to proto.NameServerGroup
func convertToProtoNameServerGroup(nsGroup *nbdns.NameServerGroup) *proto.NameServerGroup {
	protoGroup := &proto.NameServerGroup{
		Primary:              nsGroup.Primary,
		Domains:              nsGroup.Domains,
		SearchDomainsEnabled: nsGroup.SearchDomainsEnabled,
		NameServers:          make([]*proto.NameServer, 0, len(nsGroup.NameServers)),
	}
	for _, ns := range nsGroup.NameServers {
		protoGroup.NameServers = append(protoGroup.NameServers, &proto.NameServer{
			IP:     ns.IP.String(),
			Port:   int64(ns.Port),
			NSType: int64(ns.NSType),
		})
	}
	return protoGroup
}

func getPeerNSGroups(account *Account, peerID string) []*nbdns.NameServerGroup {
	groupList := account.getPeerGroups(peerID)

	var peerNSGroups []*nbdns.NameServerGroup

	for _, nsGroup := range account.NameServerGroups {
		if !nsGroup.Enabled {
			continue
		}
		for _, gID := range nsGroup.Groups {
			_, found := groupList[gID]
			if found {
				if !peerIsNameserver(account.GetPeer(peerID), nsGroup) {
					peerNSGroups = append(peerNSGroups, nsGroup.Copy())
					break
				}
			}
		}
	}

	return peerNSGroups
}

// peerIsNameserver returns true if the peer is a nameserver for a nsGroup
func peerIsNameserver(peer *nbpeer.Peer, nsGroup *nbdns.NameServerGroup) bool {
	for _, ns := range nsGroup.NameServers {
		if peer.IP.Equal(ns.IP.AsSlice()) {
			return true
		}
	}
	return false
}

func addPeerLabelsToAccount(ctx context.Context, account *Account, peerLabels lookupMap) {
	for _, peer := range account.Peers {
		label, err := getPeerHostLabel(peer.Name, peerLabels)
		if err != nil {
			log.WithContext(ctx).Errorf("got an error while generating a peer host label. Peer name %s, error: %v. Trying with the peer's meta hostname", peer.Name, err)
			label, err = getPeerHostLabel(peer.Meta.Hostname, peerLabels)
			if err != nil {
				log.WithContext(ctx).Errorf("got another error while generating a peer host label with hostname. Peer hostname %s, error: %v. Skipping", peer.Meta.Hostname, err)
				continue
			}
		}
		peer.DNSLabel = label
		peerLabels[label] = struct{}{}
	}
}

func getPeerHostLabel(name string, peerLabels lookupMap) (string, error) {
	label, err := nbdns.GetParsedDomainLabel(name)
	if err != nil {
		return "", err
	}

	uniqueLabel := getUniqueHostLabel(label, peerLabels)
	if uniqueLabel == "" {
		return "", fmt.Errorf("couldn't find a unique valid label for %s, parsed label %s", name, label)
	}
	return uniqueLabel, nil
}

// getUniqueHostLabel look for a unique host label, and if doesn't find add a suffix up to 999
func getUniqueHostLabel(name string, peerLabels lookupMap) string {
	_, found := peerLabels[name]
	if !found {
		return name
	}
	for i := 1; i < 1000; i++ {
		nameWithSuffix := name + "-" + strconv.Itoa(i)
		_, found = peerLabels[nameWithSuffix]
		if !found {
			return nameWithSuffix
		}
	}
	return ""
}<|MERGE_RESOLUTION|>--- conflicted
+++ resolved
@@ -86,8 +86,12 @@
 		return nil, err
 	}
 
-	if !user.IsAdminOrServiceUser() || user.AccountID != accountID {
-		return nil, status.Errorf(status.PermissionDenied, "only users with admin power are allowed to view DNS settings")
+	if user.AccountID != accountID {
+		return nil, status.NewUserNotPartOfAccountError()
+	}
+
+	if user.IsRegularUser() {
+		return nil, status.NewUnauthorizedToViewDNSSettingsError()
 	}
 
 	return am.Store.GetAccountDNSSettings(ctx, LockingStrengthShare, accountID)
@@ -104,8 +108,12 @@
 		return err
 	}
 
-	if !user.HasAdminPower() || user.AccountID != accountID {
-		return status.Errorf(status.PermissionDenied, "only users with admin power are allowed to update DNS settings")
+	if user.AccountID != accountID {
+		return status.NewUserNotPartOfAccountError()
+	}
+
+	if !user.HasAdminPower() {
+		return status.NewUnauthorizedToViewDNSSettingsError()
 	}
 
 	oldSettings, err := am.Store.GetAccountDNSSettings(ctx, LockingStrengthUpdate, accountID)
@@ -125,6 +133,14 @@
 		}
 	}
 
+	addedGroups := difference(dnsSettingsToSave.DisabledManagementGroups, oldSettings.DisabledManagementGroups)
+	removedGroups := difference(oldSettings.DisabledManagementGroups, dnsSettingsToSave.DisabledManagementGroups)
+
+	updateAccountPeers, err := am.areDNSSettingChangesAffectPeers(ctx, accountID, addedGroups, removedGroups)
+	if err != nil {
+		return fmt.Errorf("failed to check if dns settings changes affect peers: %w", err)
+	}
+
 	err = am.Store.ExecuteInTransaction(ctx, func(transaction Store) error {
 		if err = transaction.IncrementNetworkSerial(ctx, LockingStrengthUpdate, accountID); err != nil {
 			return fmt.Errorf("failed to increment network serial: %w", err)
@@ -134,7 +150,6 @@
 			return fmt.Errorf("failed to update dns settings: %w", err)
 		}
 
-<<<<<<< HEAD
 		return nil
 	})
 	if err != nil {
@@ -146,17 +161,6 @@
 		groupMap[g.ID] = g
 	}
 
-	addedGroups := difference(dnsSettingsToSave.DisabledManagementGroups, oldSettings.DisabledManagementGroups)
-=======
-	addedGroups := difference(dnsSettingsToSave.DisabledManagementGroups, oldSettings.DisabledManagementGroups)
-	removedGroups := difference(oldSettings.DisabledManagementGroups, dnsSettingsToSave.DisabledManagementGroups)
-
-	account.Network.IncSerial()
-	if err = am.Store.SaveAccount(ctx, account); err != nil {
-		return err
-	}
-
->>>>>>> 39c99781
 	for _, id := range addedGroups {
 		group, ok := groupMap[id]
 		if ok {
@@ -173,19 +177,29 @@
 		}
 	}
 
-<<<<<<< HEAD
-	account, err := am.requestBuffer.GetAccountWithBackpressure(ctx, accountID)
-	if err != nil {
-		return fmt.Errorf("error getting account: %w", err)
-	}
-	am.updateAccountPeers(ctx, account)
-=======
-	if anyGroupHasPeers(account, addedGroups) || anyGroupHasPeers(account, removedGroups) {
+	if updateAccountPeers {
+		account, err := am.requestBuffer.GetAccountWithBackpressure(ctx, accountID)
+		if err != nil {
+			return fmt.Errorf("error getting account: %w", err)
+		}
 		am.updateAccountPeers(ctx, account)
 	}
->>>>>>> 39c99781
 
 	return nil
+}
+
+// areDNSSettingChangesAffectPeers checks if the DNS settings changes affect any peers.
+func (am *DefaultAccountManager) areDNSSettingChangesAffectPeers(ctx context.Context, accountID string, addedGroups, removedGroups []string) (bool, error) {
+	hasPeers, err := am.anyGroupHasPeers(ctx, accountID, addedGroups)
+	if err != nil {
+		return false, err
+	}
+
+	if hasPeers {
+		return true, nil
+	}
+
+	return am.anyGroupHasPeers(ctx, accountID, removedGroups)
 }
 
 // toProtocolDNSConfig converts nbdns.Config to proto.DNSConfig using the cache
