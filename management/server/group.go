--- conflicted
+++ resolved
@@ -642,24 +642,9 @@
 	return false, nil
 }
 
-<<<<<<< HEAD
-// anyGroupHasPeers checks if any of the given groups in the account have peers.
-func anyGroupHasPeers(ctx context.Context, transaction Store, accountID string, groupIDs []string) (bool, error) {
-	groups, err := transaction.GetGroupsByIDs(ctx, LockingStrengthShare, accountID, groupIDs)
-=======
-func (am *DefaultAccountManager) anyGroupHasPeers(account *types.Account, groupIDs []string) bool {
-	for _, groupID := range groupIDs {
-		if group, exists := account.Groups[groupID]; exists && group.HasPeers() {
-			return true
-		}
-	}
-	return false
-}
-
 // anyGroupHasPeersOrResources checks if any of the given groups in the account have peers or resources.
 func anyGroupHasPeersOrResources(ctx context.Context, transaction store.Store, accountID string, groupIDs []string) (bool, error) {
 	groups, err := transaction.GetGroupsByIDs(ctx, store.LockingStrengthShare, accountID, groupIDs)
->>>>>>> 62599c05
 	if err != nil {
 		return false, err
 	}
